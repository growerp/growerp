--- conflicted
+++ resolved
@@ -420,7 +420,9 @@
                                     partyId: item.companyPartyId,
                                     pseudoId: item.companyPseudoId ?:'',
                                     name: item.companyName,
-                                    role: item.companyRole == 'Customer' &amp;&amp; item.customerStatusId == 'CUSTOMER_ASSIGNED'? 'Lead': item.companyRole,
+                                    role: item.companyRole == 'Customer'
+                                            &amp;&amp; item.customerStatusId == 'CUSTOMER_ASSIGNED'
+                                            ? 'Lead': item.companyRole,
                                     email: item.companyEmail ?:'',
                                     currency: currency,
                                     image: imageFile,
@@ -1094,8 +1096,7 @@
             <parameter name="lastName" />
             <parameter name="companyName" />
             <parameter name="role" /><!-- if present select user from specific role-->
-            <parameter name="userGroupId" /><!-- if present select user from specific security
-            group-->
+            <parameter name="userGroupId" /><!-- select user from specific security group-->
             <parameter name="ownerPartyId" /><!-- required when registering company customers-->
             <parameter name="start" type="Integer" default-value="0" />
             <parameter name="limit" type="Integer" default-value="20" />
@@ -1116,16 +1117,27 @@
                     <parameter name="userGroupId" />
                     <parameter name="groupDescription" />
                     <parameter name="language" />
+                    <parameter name="address" type="Map">
+                        <parameter name="addressId" />
+                        <parameter name="address1" />
+                        <parameter name="address2" />
+                        <parameter name="city" />
+                        <parameter name="postalCode" />
+                        <parameter name="province" />
+                        <parameter name="provinceId" />
+                        <parameter name="country" />
+                        <parameter name="countryId" />
+                    </parameter>
+                    <parameter name="paymentMethod" type="Map">
+                        <parameter name="ccPaymentMethodId" />
+                        <parameter name="ccDescription" />
+                    </parameter>
                     <parameter name="company" type="Map">
                         <parameter name="partyId" />
                         <parameter name="pseudoId" />
                         <parameter name="name" />
                         <parameter name="email" />
                         <parameter name="role" />
-                        <parameter name="paymentMethod">
-                            <parameter name="ccPaymentMethodId" />
-                            <parameter name="ccDescription" />
-                        </parameter>
                     </parameter>
                     <parameter name="image" />
                     <parameter name="userId" />
@@ -1198,7 +1210,8 @@
             <iterate entry="userInfo" list="userInfos">
                 <!-- adjust role -->
                 <if
-                    condition="userInfo.role == 'Customer' &amp;&amp; userInfo.customerStatusId == 'CUSTOMER_ASSIGNED'">
+                    condition="userInfo.role == 'Customer' 
+                        &amp;&amp; userInfo.customerStatusId == 'CUSTOMER_ASSIGNED'">
                     <set field="userInfo.role" value="Lead" />
                 </if>
                 <if
@@ -1268,11 +1281,10 @@
                         <else>
                             <set field="company"
                                 from="[
-                            partyId: userInfo.companyPartyId,
-                            pseudoId: userInfo.companyPseudoId,
-                            name: userInfo.companyName,
+                                partyId: userInfo.companyPartyId,
+                                pseudoId: userInfo.companyPseudoId,
+                                name: userInfo.companyName,
                                 role: userInfo.companyRole,
-                                paymentMethod: paymentMethod,
                                 ]" />
                         </else>
                     </if>
@@ -1297,7 +1309,7 @@
                             from="[
                                 partyId: userInfo?.userPartyId,
                                 pseudoId: userInfo?.userPseudoId,
-                                role: userInfo.companyRole ?: role,
+                                role: userInfo.companyRole ?: userInfo.role,
                                 email: userInfo?.emailAddress ?: userInfo.emailAddressCm,
                                 emailContactMechId: userInfo.emailContactMechId,
                                 firstName: userInfo?.firstName,
@@ -2074,16 +2086,15 @@
             <parameter name="start" type="Integer" default-value="0" />
             <parameter name="limit" type="Integer" default-value="20" />
             <parameter name="search" default="null" />
+            <parameter name="partyId" />
         </in-parameters>
         <out-parameters>
             <parameter name="companiesUsers" type="List">
                 <parameter name="partyId" />
                 <parameter name="pseudoId" />
                 <parameter name="partyType" />
-<<<<<<< HEAD
                 <parameter name="role" />
-=======
->>>>>>> b07df7c6
+                <parameter name="partyType" />
                 <parameter name="email" />
                 <parameter name="name" />
                 <parameter name="telephoneNr" />
@@ -2110,10 +2121,26 @@
             <if condition="search">
                 <set field="searchString" value="%$search%" />
             </if>
+            <!-- adjust role -->
+            <if condition="role == 'Customer'">
+                <set field="customerStatusId" value="CUSTOMER_QUALIFIED" />
+            </if>
+            <if condition="role == 'Lead'">
+                <set field="customerStatusId" value="CUSTOMER_ASSIGNED" />
+                <set field="role" value="Customer" />
+            </if>
+            <if condition="role == 'Unknown'">
+                <set field="role" from="null" />
+            </if>
+            <if condition="role == 'Company'">
+                <set field="role" value="OrgInternal" />
+            </if>
             <entity-find offset="start" limit="limit" list="items"
                 entity-name="growerp.party.OwnerCompanyUser">
                 <econdition field-name="ownerPartyId" from="ownerPartyId" />
+                <econdition field-name="partyId" from="partyId" ignore-if-empty="true" />
                 <econdition field-name="role" ignore-if-empty="true" />
+                <econdition field-name="customerStatusId" ignore-if-empty="true" />
                 <econditions combine="or">
                     <econdition field-name="companyName" from="searchString" ignore-case="true"
                         operator="like" ignore-if-empty="true" />
@@ -2139,46 +2166,13 @@
                         <set field="name" value="${item.lastName}, ${item.firstName}" />
                     </else>
                 </if>
-<<<<<<< HEAD
-                <!-- postal address -->
-                <set field="address" from="null" />
-                <if condition="item.postalContactMechId">
-                    <set field="address"
-                        from="[
-                                        addressId: item.postalContactMechId,
-                                        address1: item.address1,
-                                        address2: item.address2,
-                                        city: item.city,
-                                        postalCode: item.postalCode,
-                                        province: item.stateProvince,
-                                        provinceId: item.stateProvinceGeoId,
-                                        country: item.countryName,
-                                        countryId: item.countryId,
-                                        ]" />
-                </if>
-                <!-- telephone -->
-                <set field="telephoneNr" from="null" />
-                <if condition="item.telContactNumber">
-                    <set field="telephoneNr"
-                        value="${item.telCountryCode?:''}${item.telAreaCode?:''}${item.telContactNumber?:''}" />
-                </if>
-
-=======
->>>>>>> b07df7c6
                 <script>companiesUsers.add([
                         type: type,
                         partyId: item.partyId,
                         pseudoId: item.pseudoId,
                         role: item.role,
                         name: name,
-<<<<<<< HEAD
-                        email: item.email,
-                        address: address,
-                        telephoneNr: telephoneNr ?: '',
-                    ])</script>
-=======
                         email: item.email])</script>
->>>>>>> b07df7c6
             </iterate>
         </actions>
     </service>
