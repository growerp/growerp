<?xml version="1.0" encoding="UTF-8"?>
<!--
This software is in the public domain under CC0 1.0 Universal plus a 
Grant of Patent License.

To the extent possible under law, the author(s) have dedicated all
copyright and related and neighboring rights to this software to the
public domain worldwide. This software is distributed without any
warranty.

You should have received a copy of the CC0 Public Domain Dedication
along with this software (see the LICENSE.md file). If not, see
<http://creativecommons.org/publicdomain/zero/1.0/>.
-->
<entities xmlns:xsi="http://www.w3.org/2001/XMLSchema-instance"
    xsi:noNamespaceSchemaLocation="http://moqui.org/xsd/entity-definition-2.1.xsd">


    <!-- order headers -->
    <view-entity entity-name="OrderHeaderPartAndParties" package="growerp.order">
        <member-entity entity-alias="ORHD" entity-name="mantle.order.OrderHeader" />
        <member-entity entity-alias="SC" entity-name="moqui.basic.Enumeration"
            join-from-alias="ORHD" join-optional="true">
            <key-map field-name="salesChannelEnumId" related="enumId" />
        </member-entity>
        <member-entity entity-alias="OPRT" entity-name="mantle.order.OrderPart"
            join-from-alias="ORHD">
            <key-map field-name="orderId" />
        </member-entity>
        <!-- shipment -->
        <member-entity entity-alias="SIS" entity-name="mantle.shipment.ShipmentItemSource"
            join-from-alias="OPRT" join-optional="true">
            <key-map field-name="orderId" />
        </member-entity>
        <!-- vendor data -->
        <member-entity
            entity-alias="VPARTY" entity-name="mantle.party.Party"
            join-from-alias="OPRT" join-optional="true">
            <key-map field-name="vendorPartyId" related="partyId" />
        </member-entity>
        <member-entity entity-alias="VROLE" entity-name="mantle.party.PartyRole"
            join-from-alias="VPARTY" join-optional="true">
            <key-map field-name="partyId" />
        </member-entity>
        <!-- company -->
        <member-entity
            entity-alias="VORG" entity-name="mantle.party.Organization"
            join-from-alias="VPARTY" join-optional="true">
            <key-map field-name="partyId" />
        </member-entity>
        <!-- person -->
        <member-entity entity-alias="VPERSON" entity-name="mantle.party.Person"
            join-from-alias="VPARTY" join-optional="true">
            <key-map field-name="partyId" />
        </member-entity>
        <member-entity entity-alias="VACCOUNT" entity-name="moqui.security.UserAccount"
            join-from-alias="VPERSON" join-optional="true">
            <key-map field-name="partyId" />
        </member-entity>
        <!-- customer data -->
        <member-entity
            entity-alias="CPARTY" entity-name="mantle.party.Party"
            join-from-alias="OPRT" join-optional="true">
            <key-map field-name="customerPartyId" related="partyId" />
        </member-entity>
        <member-entity entity-alias="CROLE" entity-name="mantle.party.PartyRole"
            join-from-alias="CPARTY" join-optional="true">
            <key-map field-name="partyId" />
        </member-entity>
        <!-- company-->
        <member-entity
            entity-alias="CORG" entity-name="mantle.party.Organization"
            join-from-alias="CPARTY" join-optional="true">
            <key-map field-name="partyId" />
        </member-entity>
        <!-- person -->
        <member-entity entity-alias="CPERSON" entity-name="mantle.party.Person"
            join-from-alias="CPARTY" join-optional="true">
            <key-map field-name="partyId" />
        </member-entity>
        <member-entity entity-alias="CACCOUNT" entity-name="moqui.security.UserAccount"
            join-from-alias="CPERSON" join-optional="true">
            <key-map field-name="partyId" />
        </member-entity>
        <member-entity
            entity-alias="OIBILL" entity-name="mantle.order.OrderItemBilling"
            join-from-alias="ORHD" join-optional="true">
            <key-map field-name="orderId" />
        </member-entity>
        <member-entity
            entity-alias="OPAY" entity-name="mantle.account.payment.Payment"
            join-from-alias="OIBILL" join-optional="true">
            <key-map field-name="orderId" />
        </member-entity>
        <member-entity
            entity-alias="OINV" entity-name="mantle.account.invoice.Invoice"
            join-from-alias="OIBILL" join-optional="true">
            <key-map field-name="invoiceId" />
        </member-entity>

        <alias name="orderId" entity-alias="ORHD" />
        <alias name="pseudoId" entity-alias="ORHD" />
        <alias name="orderName" entity-alias="ORHD" />
        <alias name="entryDate" entity-alias="ORHD" />
        <alias name="grandTotal" entity-alias="ORHD" />
        <alias name="placedDate" entity-alias="ORHD" />
        <alias name="salesChannelId" field="enumId" entity-alias="SC" />
        <alias name="salesChannelDescr" field="description" entity-alias="SC" />
        <alias name="statusId" entity-alias="ORHD" />

        <alias name="vendorPartyId" entity-alias="OPRT" />
        <alias name="vendorPseudoId" field="pseudoId" entity-alias="VPARTY" />
        <alias name="vendorPartyType" field="partyTypeEnumId" entity-alias="VPARTY" />
        <alias name="vendorCompanyName" field="organizationName" entity-alias="VORG" />
        <alias name="vendorRoleTypeId" field="roleTypeId" entity-alias="VROLE" />
        <alias name="vendorFirstName" field="firstName" entity-alias="VPERSON" />
        <alias name="vendorLastName" field="lastName" entity-alias="VPERSON" />
        <alias name="vendorEmail" field="emailAddress" entity-alias="VACCOUNT" />

        <alias name="customerPartyId" entity-alias="OPRT" />
        <alias name="customerPseudoId" field="pseudoId" entity-alias="CPARTY" />
        <alias name="customerPartyType" field="partyTypeEnumId" entity-alias="CPARTY" />
        <alias name="customerCompanyName" field="organizationName" entity-alias="CORG" />
        <alias name="customerRoleTypeId" field="roleTypeId" entity-alias="CROLE" />
        <alias name="customerFirstName" field="firstName" entity-alias="CPERSON" />
        <alias name="customerLastName" field="lastName" entity-alias="CPERSON" />
        <alias name="customerEmail" field="emailAddress" entity-alias="CACCOUNT" />

        <alias name="invoiceId" entity-alias="OINV" />
        <alias name="paymentId" entity-alias="OPAY" />
        <alias name="shipmentId" entity-alias="SIS" />
    </view-entity>

    <!-- order items -->
    <view-entity entity-name="OrderItemsAndReservation" package="growerp.order">
        <member-entity entity-alias="OITEM" entity-name="mantle.order.OrderItem" />
        <member-entity
            entity-alias="ITEMTYPE" entity-name="moqui.basic.Enumeration"
            join-from-alias="OITEM" join-optional="true">
            <key-map field-name="itemTypeEnumId" related="enumId" />
        </member-entity>
        <member-entity entity-alias="OINV" entity-name="mantle.order.OrderItemBilling"
            join-from-alias="OITEM" join-optional="true">
            <key-map field-name="orderId" />
            <key-map field-name="orderItemSeqId" related="invoiceItemSeqId" />
        </member-entity>
        <member-entity entity-alias="PROD" entity-name="mantle.product.Product"
            join-from-alias="OITEM" join-optional="true">
            <key-map field-name="productId" />
        </member-entity>
        <member-entity
            entity-alias="RESERV" entity-name="growerp.product.AssetRental"
            join-from-alias="OITEM" join-optional="true">
            <key-map field-name="orderId" />
            <key-map field-name="orderItemSeqId" />
        </member-entity>
        <member-entity
            entity-alias="ASSET" entity-name="mantle.product.asset.Asset"
            join-from-alias="RESERV" join-optional="true">
            <key-map field-name="assetId" />
        </member-entity>

        <alias name="orderId" entity-alias="OITEM" />
        <alias name="orderItemSeqId" entity-alias="OITEM" />
        <alias
            name="itemTypeId" field="itemTypeEnumId" entity-alias="OITEM" />
        <alias name="itemTypeName" field="description" entity-alias="ITEMTYPE" />
        <alias name="productId" entity-alias="PROD" />
        <alias name="productPseudoId" field="pseudoId" entity-alias="PROD" />
        <alias name="productTypeId" field="productTypeEnumId" entity-alias="PROD" />
        <alias name="description" field="itemDescription" entity-alias="OITEM" />
        <alias name="quantity" entity-alias="OITEM" />
        <alias name="unitAmount" entity-alias="OITEM" />
        <alias name="rentalFromDate" entity-alias="RESERV" />
        <alias name="rentalThruDate" entity-alias="RESERV" />
        <alias name="assetRentalId" entity-alias="RESERV" />
        <alias name="assetId" entity-alias="RESERV" />
        <alias name="assetName" entity-alias="ASSET" />
    </view-entity>

    <view-entity entity-name="OrderHeaderPartItemPartiesAndReservation" package="growerp.order">
        <member-entity entity-alias="ORHD" entity-name="mantle.order.OrderHeader" />
        <member-entity entity-alias="SC" entity-name="moqui.basic.Enumeration"
            join-from-alias="ORHD" join-optional="true">
            <key-map field-name="salesChannelEnumId" related="enumId" />
        </member-entity>
        <!-- shipment -->
        <member-entity entity-alias="SIS" entity-name="mantle.shipment.ShipmentItemSource"
            join-from-alias="ORHD" join-optional="true">
            <key-map field-name="orderId" />
        </member-entity>
        <member-entity entity-alias="OPRT" entity-name="mantle.order.OrderPart"
            join-from-alias="ORHD">
            <key-map field-name="orderId" />
        </member-entity>
        <member-entity entity-alias="OITEM" entity-name="mantle.order.OrderItem"
            join-from-alias="OPRT" join-optional="true">
            <key-map field-name="orderId" />
            <key-map field-name="orderPartSeqId" />
        </member-entity>
        <member-entity
            entity-alias="ITEMTYPE" entity-name="moqui.basic.Enumeration"
            join-from-alias="OITEM" join-optional="true">
            <key-map field-name="itemTypeEnumId" related="enumId" />
        </member-entity>
        <member-entity entity-alias="OINV" entity-name="mantle.order.OrderItemBilling"
            join-from-alias="ORHD" join-optional="true">
            <key-map field-name="orderId" />
        </member-entity>
        <member-entity entity-alias="OPAY" entity-name="mantle.account.payment.Payment"
            join-from-alias="ORHD" join-optional="true">
            <key-map field-name="orderId" />
        </member-entity>
        <member-entity
            entity-alias="RESERV" entity-name="growerp.product.AssetRental"
            join-from-alias="OITEM" join-optional="true">
            <key-map field-name="orderId" />
            <key-map field-name="orderItemSeqId" />
        </member-entity>
        <member-entity
            entity-alias="ASSET" entity-name="mantle.product.asset.Asset"
            join-from-alias="RESERV" join-optional="true">
            <key-map field-name="assetId" />
        </member-entity>
        <!-- vendor data -->
        <member-entity
            entity-alias="VPARTY" entity-name="mantle.party.Party"
            join-from-alias="OPRT" join-optional="true">
            <key-map field-name="vendorPartyId" related="partyId" />
        </member-entity>
        <member-entity entity-alias="VROLE" entity-name="mantle.party.PartyRole"
            join-from-alias="VPARTY" join-optional="true">
            <key-map field-name="partyId" />
        </member-entity>
        <!-- company -->
        <member-entity
            entity-alias="VORG" entity-name="mantle.party.Organization"
            join-from-alias="VPARTY" join-optional="true">
            <key-map field-name="partyId" />
        </member-entity>
        <!-- person -->
        <member-entity entity-alias="VPERSON" entity-name="mantle.party.Person"
            join-from-alias="VPARTY" join-optional="true">
            <key-map field-name="partyId" />
        </member-entity>
        <member-entity entity-alias="VACCOUNT" entity-name="moqui.security.UserAccount"
            join-from-alias="VPERSON" join-optional="true">
            <key-map field-name="partyId" />
        </member-entity>
        <!-- customer data -->
        <member-entity
            entity-alias="CPARTY" entity-name="mantle.party.Party"
            join-from-alias="OPRT" join-optional="true">
            <key-map field-name="customerPartyId" related="partyId" />
        </member-entity>
        <member-entity entity-alias="CROLE" entity-name="mantle.party.PartyRole"
            join-from-alias="CPARTY" join-optional="true">
            <key-map field-name="partyId" />
        </member-entity>
        <!-- company -->
        <member-entity
            entity-alias="CORG" entity-name="mantle.party.Organization"
            join-from-alias="CPARTY" join-optional="true">
            <key-map field-name="partyId" />
        </member-entity>
        <!-- person -->
        <member-entity entity-alias="CPERSON" entity-name="mantle.party.Person"
            join-from-alias="CPARTY" join-optional="true">
            <key-map field-name="partyId" />
        </member-entity>
        <member-entity entity-alias="CACCOUNT" entity-name="moqui.security.UserAccount"
            join-from-alias="CPERSON" join-optional="true">
            <key-map field-name="partyId" />
        </member-entity>

        <alias name="orderId" entity-alias="ORHD" />
        <alias name="pseudoId" entity-alias="ORHD" />
        <alias name="orderName" entity-alias="ORHD" />
        <alias name="entryDate" entity-alias="ORHD" />
        <alias name="grandTotal" entity-alias="ORHD" />
        <alias name="placedDate" entity-alias="ORHD" />
        <alias name="salesChannelId" field="enumId" entity-alias="SC" />
        <alias name="salesChannelDescr" field="description" entity-alias="SC" />
        <alias name="statusId" entity-alias="ORHD" />

        <alias name="vendorPartyId" entity-alias="OPRT" />
        <alias name="vendorPseudoId" field="pseudoId" entity-alias="VPARTY" />
        <alias name="vendorPartyType" field="partyTypeEnumId" entity-alias="VPARTY" />
        <alias name="vendorCompanyName" field="organizationName" entity-alias="VORG" />
        <alias name="vendorRoleTypeId" field="roleTypeId" entity-alias="VROLE" />
        <alias name="vendorUserPartyId" field="partyId" entity-alias="VPERSON" />
        <alias name="vendorFirstName" field="firstName" entity-alias="VPERSON" />
        <alias name="vendorLastName" field="lastName" entity-alias="VPERSON" />
        <alias name="vendorEmail" field="emailAddress" entity-alias="VACCOUNT" />

        <alias name="customerPartyId" entity-alias="OPRT" />
        <alias name="customerPseudoId" field="pseudoId" entity-alias="CPARTY" />
        <alias name="vendorPartyType" field="partyTypeEnumId" entity-alias="VPARTY" />
        <alias name="customerCompanyName" field="organizationName" entity-alias="CORG" />
        <alias name="customerRoleTypeId" field="roleTypeId" entity-alias="CROLE" />
        <alias name="customerUserPartyId" field="partyId" entity-alias="CPERSON" />
        <alias name="customerFirstName" field="firstName" entity-alias="CPERSON" />
        <alias name="customerLastName" field="lastName" entity-alias="CPERSON" />
        <alias name="customerEmail" field="emailAddress" entity-alias="CACCOUNT" />

        <alias name="orderItemSeqId" entity-alias="OITEM" />
        <alias
            name="itemTypeId" field="itemTypeEnumId" entity-alias="OITEM" />
        <alias name="itemTypeName" field="description" entity-alias="ITEMTYPE" />
        <alias name="productId" entity-alias="OITEM" />
        <alias name="description" field="itemDescription" entity-alias="OITEM" />
        <alias name="quantity" entity-alias="OITEM" />
        <alias name="unitAmount" entity-alias="OITEM" />
        <alias name="rentalFromDate" entity-alias="RESERV" />
        <alias name="rentalThruDate" entity-alias="RESERV" />
        <alias name="assetRentalId" entity-alias="RESERV" />
        <alias name="assetId" entity-alias="RESERV" />
        <alias name="assetName" entity-alias="ASSET" />
        <alias name="invoiceId" entity-alias="OINV" />
        <alias name="paymentId" entity-alias="OPAY" />
        <alias name="shipmentId" entity-alias="SIS" />
    </view-entity>

    <view-entity entity-name="ShipmentAndPartiesAndWarehouse" package="growerp.warehouse">
        <member-entity entity-alias="SHIP" entity-name="mantle.shipment.Shipment" />
        <member-entity entity-alias="ROUTE" entity-name="mantle.shipment.ShipmentRouteSegment"
            join-from-alias="SHIP" join-optional="true">
            <key-map field-name="shipmentId" />
        </member-entity>
        <!-- ledger transaction-->
        <member-entity entity-alias="TRANS" entity-name="mantle.ledger.transaction.AcctgTrans"
            join-from-alias="SHIP" join-optional="true">
            <key-map field-name="shipmentId" />
        </member-entity>
        <member-entity entity-alias="METHOD" entity-name="moqui.basic.Enumeration"
            join-from-alias="ROUTE" join-optional="true">
            <key-map field-name="shipmentMethodEnumId" related="enumId" />
        </member-entity>
        <member-entity entity-alias="TELEPHONE" entity-name="mantle.party.contact.TelecomNumber"
            join-from-alias="ROUTE" join-optional="true">
            <key-map field-name="destTelecomContactMechId" related="contactMechId" />
        </member-entity>
        <member-entity entity-alias="PA" entity-name="mantle.party.contact.PostalAddress"
            join-from-alias="ROUTE" join-optional="true">
            <key-map field-name="destPostalContactMechId" related="contactMechId" />
        </member-entity>
        <member-entity entity-alias="COUNTRY" entity-name="moqui.basic.Geo"
            join-from-alias="PA" join-optional="true">
            <key-map field-name="countryGeoId" related="geoId" />
            <entity-condition>
                <econdition field-name="geoTypeEnumId" value="GEOT_COUNTRY" />
            </entity-condition>
        </member-entity>
        <!-- shipment Item-->
        <member-entity entity-alias="SITEM" entity-name="mantle.shipment.ShipmentItem"
            join-from-alias="SHIP" join-optional="true">
            <key-map field-name="shipmentId" />
        </member-entity>
        <member-entity entity-alias="SIS" entity-name="mantle.shipment.ShipmentItemSource"
            join-from-alias="SITEM" join-optional="true">
            <key-map field-name="shipmentId" />
            <key-map field-name="productId" />
        </member-entity>
        <member-entity entity-alias="ORDERITEM" entity-name="mantle.order.OrderItem"
            join-from-alias="SIS" join-optional="true">
            <key-map field-name="orderId" />
            <key-map field-name="orderItemSeqId" />
        </member-entity>
        <member-entity entity-alias="PROD" entity-name="mantle.product.Product"
            join-from-alias="SIS" join-optional="true">
            <key-map field-name="productId" />
        </member-entity>
        <!-- asset receipt and warehouse-->
        <member-entity entity-alias="ASR" entity-name="mantle.product.receipt.AssetReceipt"
            join-from-alias="SITEM" join-optional="true">
            <key-map field-name="shipmentId" />
            <key-map field-name="productId" />
        </member-entity>
        <member-entity entity-alias="AST" entity-name="mantle.product.asset.Asset"
            join-from-alias="ASR" join-optional="true">
            <key-map field-name="assetId" />
        </member-entity>
        <member-entity entity-alias="UOM" entity-name="moqui.basic.Uom"
            join-from-alias="AST" join-optional="true">
            <key-map field-name="originalQuantityUomId" related="uomId" />
        </member-entity>
        <member-entity entity-alias="LOC" entity-name="mantle.facility.FacilityLocation"
            join-from-alias="AST" join-optional="true">
            <key-map field-name="locationSeqId" />
            <key-map field-name="facilityId" />
        </member-entity>
        <!-- vendor data -->
        <member-entity
            entity-alias="VPARTY" entity-name="mantle.party.Party"
            join-from-alias="SHIP" join-optional="true">
            <key-map field-name="fromPartyId" related="partyId" />
        </member-entity>
        <member-entity entity-alias="VROLE" entity-name="mantle.party.PartyRole"
            join-from-alias="VPARTY" join-optional="true">
            <key-map field-name="partyId" />
        </member-entity>
        <!-- company -->
        <member-entity entity-alias="VORG" entity-name="mantle.party.Organization"
            join-from-alias="VPARTY" join-optional="true">
            <key-map field-name="partyId" />
        </member-entity>
        <!-- person -->
        <member-entity entity-alias="VPERSON" entity-name="mantle.party.Person"
            join-from-alias="VPARTY" join-optional="true">
            <key-map field-name="partyId" />
        </member-entity>
        <member-entity entity-alias="VACCOUNT" entity-name="moqui.security.UserAccount"
            join-from-alias="VPERSON" join-optional="true">
            <key-map field-name="partyId" />
        </member-entity>
        <!-- customer data -->
        <member-entity
            entity-alias="CPARTY" entity-name="mantle.party.Party"
            join-from-alias="SHIP" join-optional="true">
            <key-map field-name="toPartyId" related="partyId" />
        </member-entity>
        <member-entity entity-alias="CROLE" entity-name="mantle.party.PartyRole"
            join-from-alias="CPARTY" join-optional="true">
            <key-map field-name="partyId" />
<<<<<<< HEAD
        </member-entity>
        <!-- company -->
        <member-entity entity-alias="CORG" entity-name="mantle.party.Organization"
            join-from-alias="CPARTY" join-optional="true">
            <key-map field-name="partyId" />
        </member-entity>
=======
        </member-entity>
        <!-- company -->
        <member-entity entity-alias="CORG" entity-name="mantle.party.Organization"
            join-from-alias="CPARTY" join-optional="true">
            <key-map field-name="partyId" />
        </member-entity>
>>>>>>> b07df7c6
        <!-- person-->
        <member-entity entity-alias="CPERSON" entity-name="mantle.party.Person"
            join-from-alias="CPARTY" join-optional="true">
            <key-map field-name="partyId" />
        </member-entity>
        <member-entity entity-alias="CACCOUNT" entity-name="moqui.security.UserAccount"
            join-from-alias="CPERSON" join-optional="true">
            <key-map field-name="partyId" />
        </member-entity>
        <alias name="shipmentId" entity-alias="SHIP" />
        <alias name="pseudoId" entity-alias="SHIP" />
        <alias name="externalId" entity-alias="SHIP" />
        <alias name="transactionId" field="acctgTransId" entity-alias="TRANS" />
        <alias name="shipmentMethodId" field="enumId" entity-alias="METHOD" />
        <alias name="shipmentMethod" field="description" entity-alias="METHOD" />

        <alias name="contactMechId" entity-alias="PA" />
        <alias name="address1" entity-alias="PA" />
        <alias name="address2" entity-alias="PA" />
        <alias name="city" entity-alias="PA" />
        <alias name="stateProvince" entity-alias="PA" />
        <alias name="stateProvinceGeoId" entity-alias="PA" />
        <alias name="postalCode" entity-alias="PA" />
        <alias name="countryId" field="countryGeoId" entity-alias="PA" />
        <alias name="country" field="geoName" entity-alias="COUNTRY" />
        <alias name="geoTypeEnumId" entity-alias="COUNTRY" />
        <alias name="telephoneNr" field="contactNumber" entity-alias="TELEPHONE" />
        <alias name="toPartyId" entity-alias="SHIP" />
        <alias name="fromPartyId" entity-alias="SHIP" />
        <alias name="statusId" entity-alias="SHIP" />
        <alias name="entryDate" entity-alias="SHIP" />
        <!-- order-->
        <alias name="orderId" entity-alias="SIS" />
        <alias name="orderItemSeqId" entity-alias="SIS" />
        <alias name="invoiceId" entity-alias="SIS" />
        <!-- shipment item, source. asset-->
        <alias name="productId" entity-alias="SITEM" />
        <alias name="productPseudoId" field="pseudoId" entity-alias="PROD" />
        <alias name="quantity" entity-alias="SITEM" />
        <alias name="receivedDate" field="receivedDate" entity-alias="ASR" />
        <alias name="itemDescription" entity-alias="ORDERITEM" />
        <alias name="assetId" entity-alias="AST" />
        <alias name="assetPseudoId" entity-alias="AST" />
        <alias name="assetName" entity-alias="AST" />
        <alias name="originalQuantityUomId" entity-alias="AST" />
        <alias name="uomId" entity-alias="UOM" />
        <alias name="uomAbbreviation" field="abbreviation" entity-alias="UOM" />
        <alias name="locationId" field="locationSeqId" entity-alias="LOC" />
        <alias name="locationPseudoId" field="positionId" entity-alias="LOC" />
        <alias name="locationName" field="description" entity-alias="LOC" />
        <!-- vendor -->
        <alias name="vendorPartyId" field="partyId" entity-alias="VORG" />
        <alias name="vendorCompanyName" field="organizationName" entity-alias="VORG" />
        <alias name="vendorRoleTypeId" field="roleTypeId" entity-alias="VROLE" />
        <alias name="vendorUserPartyId" field="partyId" entity-alias="VPERSON" />
        <alias name="vendorFirstName" field="firstName" entity-alias="VPERSON" />
        <alias name="vendorLastName" field="lastName" entity-alias="VPERSON" />
        <alias name="vendorEmail" field="emailAddress" entity-alias="VACCOUNT" />
        <!-- customer -->
        <alias name="customerPartyId" field="partyId" entity-alias="CORG" />
        <alias name="customerCompanyName" field="organizationName" entity-alias="CORG" />
        <alias name="customerRoleTypeId" field="roleTypeId" entity-alias="CROLE" />
        <alias name="customerUserPartyId" field="partyId" entity-alias="CPERSON" />
        <alias name="customerFirstName" field="firstName" entity-alias="CPERSON" />
        <alias name="customerLastName" field="lastName" entity-alias="CPERSON" />
        <alias name="customerEmail" field="emailAddress" entity-alias="CACCOUNT" />
    </view-entity>

    <view-entity entity-name="LocationAssetAndProductUomDetail" package="growerp.warehouse">
        <member-entity entity-alias="FAC" entity-name="mantle.facility.Facility" />
        <member-entity entity-alias="FCL" entity-name="mantle.facility.FacilityLocation"
            join-from-alias="FAC">
            <key-map field-name="facilityId" />
        </member-entity>
        <member-entity entity-alias="AST" entity-name="mantle.product.asset.Asset"
            join-from-alias="FCL" join-optional="true">
            <key-map field-name="facilityId" />
            <key-map field-name="locationSeqId" />
        </member-entity>
        <member-entity entity-alias="PROD" entity-name="mantle.product.Product"
            join-from-alias="AST" join-optional="true">
            <key-map field-name="productId" />
        </member-entity>
        <member-entity entity-alias="SHIP" entity-name="mantle.shipment.Shipment"
            join-from-alias="AST" join-optional="true">
            <key-map field-name="acquireShipmentId" related="shipmentId" />
        </member-entity>
        <member-entity entity-alias="UOM" entity-name="moqui.basic.Uom"
            join-from-alias="PROD" join-optional="true">
            <key-map field-name="amountUomId" related="uomId" />
        </member-entity>
        <alias name="facilityId" entity-alias="FAC" />
        <alias name="ownerPartyId" entity-alias="FAC" />
        <alias name="locationId" field="locationSeqId" entity-alias="FCL" />
        <alias name="locationName" field="description" entity-alias="FCL" />
        <alias name="locationPseudoId" field="positionId" entity-alias="FCL" />

        <alias name="assetId" entity-alias="AST" />
        <alias name="assetName" entity-alias="AST" />
        <alias name="assetPseudoId" entity-alias="AST" />
        <alias name="assetClassId" field="classEnumId" entity-alias="AST" />
        <alias name="statusId" entity-alias="AST" />
        <alias name="receivedDate" entity-alias="AST" />
        <alias name="acquireCost" entity-alias="AST" />
        <alias name="originalQuantity" entity-alias="AST" />
        <alias name="quantityOnHand" field="quantityOnHandTotal" entity-alias="AST" />
        <alias name="availableToPromise" field="availableToPromiseTotal" entity-alias="AST" />
        <alias name="acquireShipmentId" entity-alias="AST" />
        <alias name="pseudoShipmentId" field="pseudoId" entity-alias="SHIP" />

        <alias name="productId" entity-alias="PROD" />
        <alias name="productPseudoId" field="pseudoId" entity-alias="PROD" />
        <alias name="productName" entity-alias="PROD" />
        <alias name="productTypeEnumId" entity-alias="PROD" />
        <alias name="productClassEnumId" entity-alias="PROD" />
        <alias name="uomTypeEnumId" entity-alias="UOM" />
        <alias name="uomAbbreviation" field="abbreviation" entity-alias="UOM" />
        <alias name="uomDescription" field="description" entity-alias="UOM" />
    </view-entity>

    <view-entity entity-name="ProductAssetSummary" package="growerp.mobile.asset">
        <member-entity entity-alias="ASSET" entity-name="mantle.product.asset.Asset" />
        <alias entity-alias="ASSET" name="productId" />
        <alias entity-alias="ASSET" name="assetTypeEnumId" />
        <alias entity-alias="ASSET" name="classEnumId" />
        <alias entity-alias="ASSET" name="hasQuantity" />
        <alias entity-alias="ASSET" name="statusId" />
        <alias entity-alias="ASSET" name="ownerPartyId" />
        <alias entity-alias="ASSET" name="totalAssets" field="quantityOnHandTotal" function="sum" />
    </view-entity>

    <view-entity entity-name="InvoiceItemsAndParties" package="growerp.account">
        <member-entity entity-alias="INV" entity-name="mantle.account.invoice.Invoice" />
        <member-entity entity-alias="ITEM" entity-name="mantle.account.invoice.InvoiceItem"
            join-from-alias="INV" join-optional="true">
            <key-map field-name="invoiceId" />
        </member-entity>
        <member-entity entity-alias="ITEMPROD" entity-name="mantle.product.Product"
            join-from-alias="ITEM" join-optional="true">
            <key-map field-name="productId" />
        </member-entity>
        <member-entity entity-alias="TRANS" entity-name="mantle.ledger.transaction.AcctgTrans"
            join-from-alias="INV" join-optional="true">
            <key-map field-name="invoiceId" />
        </member-entity>
        <member-entity entity-alias="GLACCOUNT" entity-name="mantle.ledger.account.GlAccount"
            join-from-alias="ITEM" join-optional="true">
            <key-map field-name="overrideGlAccountId" related="glAccountId" />
        </member-entity>
        <member-entity entity-alias="OIB" entity-name="mantle.order.OrderItemBilling"
            join-from-alias="ITEM" join-optional="true">
            <key-map field-name="invoiceId" />
            <key-map field-name="invoiceItemSeqId" />
        </member-entity>
        <member-entity entity-alias="RESERV" entity-name="growerp.product.AssetRental"
            join-from-alias="OIB" join-optional="true">
            <key-map field-name="orderId" />
            <key-map field-name="orderItemSeqId" />
        </member-entity>
        <member-entity entity-alias="ASSET" entity-name="mantle.product.asset.Asset"
            join-from-alias="RESERV" join-optional="true">
            <key-map field-name="assetId" />
        </member-entity>
        <member-entity entity-alias="ITEMTYPE" entity-name="moqui.basic.Enumeration"
            join-from-alias="ITEM" join-optional="true">
            <key-map field-name="itemTypeEnumId" related="enumId" />
        </member-entity>
        <member-entity
            entity-alias="PAY" entity-name="mantle.account.payment.Payment"
            join-from-alias="INV" join-optional="true">
            <key-map field-name="invoiceId" related="forInvoiceId" />
        </member-entity>
        <!-- vendor data -->
        <member-entity entity-alias="VPARTY" entity-name="mantle.party.Party"
            join-from-alias="INV" join-optional="true">
            <key-map field-name="fromPartyId" related="partyId" />
        </member-entity>
        <member-entity entity-alias="VROLE" entity-name="mantle.party.PartyRole"
            join-from-alias="VPARTY" join-optional="true">
            <key-map field-name="partyId" />
        </member-entity>
        <!-- company-->
        <member-entity entity-alias="VORG" entity-name="mantle.party.Organization"
            join-from-alias="VPARTY" join-optional="true">
            <key-map field-name="partyId" />
        </member-entity>
        <!-- person -->
        <member-entity entity-alias="VPERSON" entity-name="mantle.party.Person"
            join-from-alias="VPARTY" join-optional="true">
            <key-map field-name="partyId" />
        </member-entity>
        <member-entity entity-alias="VACCOUNT" entity-name="moqui.security.UserAccount"
            join-from-alias="VPERSON" join-optional="true">
            <key-map field-name="partyId" />
        </member-entity>
        <!-- customer data -->
        <member-entity entity-alias="CPARTY" entity-name="mantle.party.Party"
            join-from-alias="INV" join-optional="true">
            <key-map field-name="toPartyId" related="partyId" />
        </member-entity>
        <!-- company -->
        <member-entity entity-alias="CORG" entity-name="mantle.party.Organization"
            join-from-alias="CPARTY" join-optional="true">
            <key-map field-name="partyId" />
        </member-entity>
        <member-entity entity-alias="CROLE" entity-name="mantle.party.PartyRole"
            join-from-alias="CPARTY" join-optional="true">
            <key-map field-name="partyId" />
        </member-entity>
        <!-- person -->
        <member-entity entity-alias="CPERSON" entity-name="mantle.party.Person"
            join-from-alias="CPARTY" join-optional="true">
            <key-map field-name="partyId" />
        </member-entity>
        <member-entity entity-alias="CACCOUNT" entity-name="moqui.security.UserAccount"
            join-from-alias="CPERSON" join-optional="true">
            <key-map field-name="partyId" />
        </member-entity>
        <alias name="invoiceId" entity-alias="INV" />
        <alias name="pseudoId" entity-alias="INV" />
        <alias name="fromPartyId" entity-alias="INV" />
        <alias name="toPartyId" entity-alias="INV" />
        <alias name="invoiceName" field="description" entity-alias="INV" />
        <alias name="statusId" entity-alias="INV" />
        <alias name="invoiceDate" entity-alias="INV" />
        <alias name="invoiceTotal" entity-alias="INV" />
        <alias name="invoiceItemSeqId" entity-alias="ITEM" />
        <alias name="productId" entity-alias="ITEM" />
        <alias name="productPseudoId" field="pseudoId" entity-alias="ITEMPROD" />
        <alias name="rentalFromDate" entity-alias="RESERV" />
        <alias name="rentalThruDate" entity-alias="RESERV" />
        <alias name="assetRentalId" entity-alias="RESERV" />
        <alias name="assetId" entity-alias="RESERV" />
        <alias name="assetName" entity-alias="ASSET" />
        <alias name="itemTypeId" field="itemTypeEnumId" entity-alias="ITEM" />
        <alias name="itemTypeName" field="description" entity-alias="ITEMTYPE" />
        <alias name="quantity" entity-alias="ITEM" />
        <alias name="amount" entity-alias="ITEM" />
        <alias name="glAccountId" entity-alias="GLACCOUNT" />
        <alias name="accountCode" entity-alias="GLACCOUNT" />
        <alias name="accountName" entity-alias="GLACCOUNT" />
        <alias name="description" entity-alias="ITEM" />
        <alias name="orderId" entity-alias="OIB" />
        <alias name="shipmentId" entity-alias="OIB" />
        <alias name="paymentId" entity-alias="PAY" />
        <alias name="transactionId" field="acctgTransId" entity-alias="TRANS" />
        <!--alias
        name="paymentId" entity-alias="PAY"/-->

        <alias name="vendorPartyId" field="partyId" entity-alias="VORG" />
        <alias name="vendorPseudoId" field="pseudoId" entity-alias="VPARTY" />
        <alias name="vendorCompanyName" field="organizationName" entity-alias="VORG" />
        <alias name="vendorRoleTypeId" field="roleTypeId" entity-alias="VROLE" />
        <alias name="vendorUserPartyId" field="partyId" entity-alias="VPERSON" />
        <alias name="vendorUserPseudoId" field="pseudoId" entity-alias="VPARTY" />
        <alias name="vendorFirstName" field="firstName" entity-alias="VPERSON" />
        <alias name="vendorLastName" field="lastName" entity-alias="VPERSON" />
        <alias name="vendorEmail" field="emailAddress" entity-alias="VACCOUNT" />

        <alias name="customerPartyId" field="partyId" entity-alias="CORG" />
        <alias name="customerPseudoId" field="pseudoId" entity-alias="CPARTY" />
        <alias name="customerCompanyName" field="organizationName" entity-alias="CORG" />
        <alias name="customerRoleTypeId" field="roleTypeId" entity-alias="CROLE" />
        <alias name="customerUserPartyId" field="partyId" entity-alias="CPERSON" />
        <alias name="customerUserPseudoId" field="pseudoId" entity-alias="CPARTY" />
        <alias name="customerFirstName" field="firstName" entity-alias="CPERSON" />
        <alias name="customerLastName" field="lastName" entity-alias="CPERSON" />
        <alias name="customerEmail" field="emailAddress" entity-alias="CACCOUNT" />
    </view-entity>

    <view-entity entity-name="RequestAndParty" package="growerp.order">
        <member-entity entity-alias="REQ" entity-name="mantle.request.Request" />
        <member-entity entity-alias="REQITEM" entity-name="mantle.request.RequestItem"
            join-from-alias="REQ" join-optional="true">
            <key-map field-name="requestId" />
        </member-entity>
        <!-- requester person -->
        <member-entity entity-alias="PTYPERSON" entity-name="mantle.party.Party"
            join-from-alias="REQ" join-optional="true">
            <key-map field-name="filedByPartyId" related="partyId" />
            <entity-condition>
                <econdition field-name="disabled" operator="not-equals" value="Y"
                    or-null="true" />
            </entity-condition>
        </member-entity>
        <member-entity entity-alias="PERSON" entity-name="mantle.party.Person"
            join-from-alias="PTYPERSON" join-optional="true">
            <key-map field-name="partyId" />
        </member-entity>
        <!-- person email -->
        <member-entity entity-alias="PERSONEMAIL"
            entity-name="mantle.party.contact.PartyContactMech"
            join-from-alias="PERSON" join-optional="true">
            <key-map field-name="partyId" />
            <entity-condition>
                <econdition field-name="personEmailPurposeId" value="EmailPrimary" />
                <date-filter from-field-name="personEmailFromDate"
                    thru-field-name="personEmailThruDate" />
            </entity-condition>
        </member-entity>
        <member-entity entity-alias="PERSONCM" entity-name="mantle.party.contact.ContactMech"
            join-from-alias="PERSONEMAIL" join-optional="true">
            <key-map field-name="contactMechId" />
        </member-entity>
        <!-- related company -->
        <member-entity entity-alias="PR" entity-name="mantle.party.PartyRelationship"
            join-from-alias="PERSON" join-optional="true">
            <key-map field-name="partyId" related="fromPartyId" />
            <entity-condition>
                <date-filter />
            </entity-condition>
        </member-entity>
        <member-entity entity-alias="PERSONPTYORG" entity-name="mantle.party.Party"
            join-from-alias="PR" join-optional="true">
            <key-map field-name="toPartyId" related="partyId" />
            <entity-condition>
                <econdition field-name="disabled" operator="not-equals" value="Y"
                    or-null="true" />
            </entity-condition>
        </member-entity>
        <member-entity entity-alias="PERSONORG" entity-name="mantle.party.Organization"
            join-from-alias="PERSONPTYORG" join-optional="true">
            <key-map field-name="partyId" />
        </member-entity>
        <!-- requester org -->
        <member-entity entity-alias="PTYORG" entity-name="mantle.party.Party"
            join-from-alias="REQ" join-optional="true">
            <key-map field-name="filedByPartyId" related="partyId" />
            <entity-condition>
                <econdition field-name="disabled" operator="not-equals" value="Y"
                    or-null="true" />
            </entity-condition>
        </member-entity>
        <member-entity entity-alias="ORG" entity-name="mantle.party.Organization"
            join-from-alias="PTYORG" join-optional="true">
            <key-map field-name="partyId" />
        </member-entity>
        <!-- company email -->
        <member-entity entity-alias="ORGEMAIL" entity-name="mantle.party.contact.PartyContactMech"
            join-from-alias="ORG" join-optional="true">
            <key-map field-name="partyId" />
            <entity-condition>
                <econdition field-name="companyEmailPurposeId" value="EmailPrimary" />
                <date-filter from-field-name="companyEmailFromDate"
                    thru-field-name="companyEmailThruDate" />
            </entity-condition>
        </member-entity>
        <member-entity entity-alias="ORGCM" entity-name="mantle.party.contact.ContactMech"
            join-from-alias="ORGEMAIL" join-optional="true">
            <key-map field-name="contactMechId" />
        </member-entity>
        <alias name="requestId" entity-alias="REQ" />
        <alias name="pseudoId" field="requestPseudoId" entity-alias="REQ" />
        <alias name="requestType" field="requestTypeEnumId" entity-alias="REQ" />
        <alias name="ownerPartyId" field="requestOwnerPartyId" entity-alias="REQ" />
        <alias name="statusId" entity-alias="REQ" />
        <alias name="requestDate" entity-alias="REQ" />
        <alias name="description" entity-alias="REQ" />
        <alias name="filedByPartyId" entity-alias="REQ" /><!-- either company or person -->
        <alias name="personPseudoId" field="pseudoId" entity-alias="PTYPERSON" />
        <alias name="personFirstName" field="firstName" entity-alias="PERSON" />
        <alias name="personLastName" field="lastName" entity-alias="PERSON" />
        <alias name="personEmailFromDate" field="fromDate" entity-alias="PERSONEMAIL" />
        <alias name="personEmailThruDate" field="thruDate" entity-alias="PERSONEMAIL" />
        <alias name="personEmailPurposeId" field="contactMechPurposeId" entity-alias="PERSONEMAIL" />
        <alias name="personEmail" field="infoString" entity-alias="PERSONCM" />
        <alias name="personEmailContactMechId" field="contactMechId" entity-alias="PERSONCM" />
        <alias name="personCompanyName" field="organizationName" entity-alias="ORG" />
        <alias name="personCompanyPartyId" field="partyId" entity-alias="PERSONPTYORG" />
        <alias name="personCompanyPseudoId" field="pseudoId" entity-alias="PERSONPTYORG" />
        <alias name="companyName" field="organizationName" entity-alias="ORG" />
        <alias name="companyPseudoId" field="pseudoId" entity-alias="PTYORG" />
        <alias name="companyEmailFromDate" field="fromDate" entity-alias="ORGEMAIL" />
        <alias name="companyEmailThruDate" field="thruDate" entity-alias="ORGEMAIL" />
        <alias name="companyEmailPurposeId" field="contactMechPurposeId" entity-alias="ORGEMAIL" />
        <alias name="companyEmail" field="infoString" entity-alias="ORGCM" />
        <alias name="companyEmailContactMechId" field="contactMechId" entity-alias="ORGCM" />
        <alias name="lastUpdatedStamp" entity-alias="REQ" />
    </view-entity>

    <view-entity entity-name="PaymentAndInfo" package="growerp.order">
        <member-entity entity-alias="PAY" entity-name="mantle.account.payment.Payment" />
        <member-entity entity-alias="ENUM" entity-name="moqui.basic.Enumeration"
            join-from-alias="PAY" join-optional="true">
            <key-map field-name="paymentTypeEnumId" related="enumId" />
        </member-entity>
        <!-- transaction-->
        <member-entity entity-alias="TRANS" entity-name="mantle.ledger.transaction.AcctgTrans"
            join-from-alias="PAY" join-optional="true">
            <key-map field-name="paymentId" />
        </member-entity>
        <!-- override gl account -->
        <member-entity entity-alias="OVACCOUNT" entity-name="mantle.ledger.account.GlAccount"
            join-from-alias="PAY" join-optional="true">
            <key-map field-name="overrideGlAccountId" related="glAccountId" />
        </member-entity>
        <!-- vendor info -->
        <member-entity entity-alias="VPARTY" entity-name="mantle.party.Party"
            join-from-alias="PAY" join-optional="true">
            <key-map field-name="toPartyId" related="partyId" />
            <entity-condition>
                <econdition field-name="disabled" operator="not-equals" value="Y"
                    or-null="true" />
            </entity-condition>
        </member-entity>
        <member-entity entity-alias="VROLE" entity-name="mantle.party.PartyRole"
            join-from-alias="VPARTY" join-optional="true">
            <key-map field-name="partyId" />
        </member-entity>
        <member-entity entity-alias="VPAY" entity-name="mantle.account.method.PaymentMethod"
            join-from-alias="VPARTY" join-optional="true">
            <key-map field-name="partyId" related="ownerPartyId" />
        </member-entity>
        <!-- vendor email -->
        <member-entity entity-alias="VCMEMAIL" entity-name="mantle.party.contact.PartyContactMech"
            join-from-alias="VPARTY" join-optional="true">
            <key-map field-name="partyId" />
            <entity-condition>
                <econdition field-name="vEmailPurposeId" value="EmailPrimary" />
                <date-filter from-field-name="vEmailFromDate" thru-field-name="vEmailThruDate" />
            </entity-condition>
        </member-entity>
        <member-entity entity-alias="VCM" entity-name="mantle.party.contact.ContactMech"
            join-from-alias="VCMEMAIL" join-optional="true">
            <key-map field-name="contactMechId" />
        </member-entity>
        <!-- company -->
        <member-entity entity-alias="VORG" entity-name="mantle.party.Organization"
            join-from-alias="VPARTY" join-optional="true">
            <key-map field-name="partyId" />
        </member-entity>
        <!-- person -->
        <member-entity entity-alias="VPERSON" entity-name="mantle.party.Person"
            join-from-alias="VPARTY" join-optional="true">
            <key-map field-name="partyId" />
        </member-entity>
        <!-- customer data -->
        <member-entity entity-alias="CPARTY" entity-name="mantle.party.Party"
            join-from-alias="PAY" join-optional="true">
            <key-map field-name="fromPartyId" related="partyId" />
            <entity-condition>
                <econdition field-name="disabled" operator="not-equals" value="Y"
                    or-null="true" />
            </entity-condition>
        </member-entity>
        <member-entity entity-alias="CROLE" entity-name="mantle.party.PartyRole"
            join-from-alias="CPARTY" join-optional="true">
            <key-map field-name="partyId" />
        </member-entity>
        <member-entity entity-alias="CPAY" entity-name="mantle.account.method.PaymentMethod"
            join-from-alias="CPARTY" join-optional="true">
            <key-map field-name="partyId" related="ownerPartyId" />
        </member-entity>
        <!-- customer email -->
        <member-entity entity-alias="CCMEMAIL" entity-name="mantle.party.contact.PartyContactMech"
            join-from-alias="CPARTY" join-optional="true">
            <key-map field-name="partyId" />
            <entity-condition>
                <econdition field-name="cEmailPurposeId" value="EmailPrimary" />
                <date-filter from-field-name="cEmailFromDate" thru-field-name="cEmailThruDate" />
            </entity-condition>
        </member-entity>
        <member-entity entity-alias="CCM" entity-name="mantle.party.contact.ContactMech"
            join-from-alias="CCMEMAIL" join-optional="true">
            <key-map field-name="contactMechId" />
        </member-entity>
        <!-- company -->
        <member-entity entity-alias="CORG" entity-name="mantle.party.Organization"
            join-from-alias="CPARTY" join-optional="true">
            <key-map field-name="partyId" />
        </member-entity>
        <!-- person -->
        <member-entity entity-alias="CPERSON" entity-name="mantle.party.Person"
            join-from-alias="CPARTY" join-optional="true">
            <key-map field-name="partyId" />
        </member-entity>
        <alias name="paymentId" entity-alias="PAY" />
        <alias name="pseudoId" entity-alias="PAY" />
        <alias name="transactionId" field="acctgTransId" entity-alias="TRANS" />
        <alias name="fromPartyId" entity-alias="PAY" />
        <alias name="toPartyId" entity-alias="PAY" />
        <alias name="invoiceId" field="forInvoiceId" entity-alias="PAY" />
        <alias name="forInvoiceId" entity-alias="PAY" />
        <alias name="orderId" entity-alias="PAY" />
        <alias name="statusId" entity-alias="PAY" />
        <alias name="effectiveDate" entity-alias="PAY" />
        <alias name="amount" entity-alias="PAY" />
        <alias name="paymentInstrumentId" field="paymentInstrumentEnumId" entity-alias="PAY" />
        <alias name="paymentTypeId" field="enumId" entity-alias="ENUM" />
        <alias name="paymentTypeDescription" field="description" entity-alias="ENUM" />
        <alias name="overrideGlAccountId" field="glAccountId" entity-alias="OVACCOUNT" />
        <alias name="overrideAccountCode" field="accountCode" entity-alias="OVACCOUNT" />
        <alias name="overrideAccountName" field="accountName" entity-alias="OVACCOUNT" />

        <alias name="vendorPartyId" field="partyId" entity-alias="VORG" />
        <alias name="vendorCompanyName" field="organizationName" entity-alias="VORG" />
        <alias name="vendorRoleTypeId" field="roleTypeId" entity-alias="VROLE" />
        <alias name="vendorUserPartyId" field="partyId" entity-alias="VPERSON" />
        <alias name="vendorFirstName" field="firstName" entity-alias="VPERSON" />
        <alias name="vendorLastName" field="lastName" entity-alias="VPERSON" />
        <alias name="vendorEmail" field="infoString" entity-alias="VCM" />
        <alias name="vEmailFromDate" field="fromDate" entity-alias="VCMEMAIL" />
        <alias name="vEmailThruDate" field="thruDate" entity-alias="VCMEMAIL" />
        <alias name="vEmailPurposeId" field="contactMechPurposeId" entity-alias="VCMEMAIL" />
        <alias name="vendorPaymentMethodId" field="paymentMethodId" entity-alias="VPAY" />
        <alias name="vendorPaymentMethodTypeId" field="paymentMethodTypeEnumId" entity-alias="VPAY" />

        <alias name="customerPartyId" field="partyId" entity-alias="CORG" />
        <alias name="customerCompanyName" field="organizationName" entity-alias="CORG" />
        <alias name="customerRoleTypeId" field="roleTypeId" entity-alias="CROLE" />
        <alias name="customerUserPartyId" field="partyId" entity-alias="CPERSON" />
        <alias name="customerFirstName" field="firstName" entity-alias="CPERSON" />
        <alias name="customerLastName" field="lastName" entity-alias="CPERSON" />
        <alias name="customerEmail" field="infoString" entity-alias="CCM" />
        <alias name="cEmailFromDate" field="fromDate" entity-alias="CCMEMAIL" />
        <alias name="cEmailThruDate" field="thruDate" entity-alias="CCMEMAIL" />
        <alias name="cEmailPurposeId" field="contactMechPurposeId" entity-alias="CCMEMAIL" />
        <alias name="customerPaymentMethodId" field="paymentMethodId" entity-alias="CPAY" />
        <alias name="customerPaymentMethodTypeId" field="paymentMethodTypeEnumId"
            entity-alias="CPAY" />
    </view-entity>

    <view-entity entity-name="AcctgTransAndCompany" package="growerp.account">
        <member-entity entity-alias="ATX" entity-name="mantle.ledger.transaction.AcctgTrans" />
        <member-entity entity-alias="JRNL" entity-name="mantle.ledger.transaction.GlJournal"
            join-from-alias="ATX" join-optional="true">
            <key-map field-name="glJournalId" />
        </member-entity>
        <member-entity entity-alias="PARTY" entity-name="mantle.party.Party"
            join-from-alias="ATX" join-optional="true">
            <key-map field-name="otherPartyId" related="partyId" />
        </member-entity>
        <member-entity entity-alias="CORG" entity-name="mantle.party.Organization"
            join-from-alias="PARTY" join-optional="true">
            <key-map field-name="partyId" />
        </member-entity>
        <alias name="transactionId" field="acctgTransId" entity-alias="ATX" />
        <alias name="companyPartyId" field="organizationPartyId" entity-alias="ATX" />
        <alias name="pseudoId" entity-alias="ATX" />
        <alias name="invoiceId" entity-alias="ATX" />
        <alias name="paymentId" entity-alias="ATX" />
        <alias name="shipmentId" entity-alias="ATX" />
        <alias name="transDescription" field="description" entity-alias="ATX" />
        <alias name="typeId" field="acctgTransTypeEnumId" entity-alias="ATX" />
        <alias name="transactionDate" entity-alias="ATX" />
        <alias name="isPosted" entity-alias="ATX" />
        <alias name="theirAcctgTransId" entity-alias="ATX" />
        <alias name="journalId" field="glJournalId" entity-alias="JRNL" />
        <alias name="journalName" field="glJournalName" entity-alias="JRNL" />
        <alias name="otherCompanyPartyId" field="partyId" entity-alias="PARTY" />
        <alias name="otherCompanyPseudoId" field="pseudoId" entity-alias="PARTY" />
        <alias name="otherCompanyName" field="organizationName" entity-alias="CORG" />
    </view-entity>

    <view-entity entity-name="AcctgEntryAndGlAccount" package="growerp.account">
        <member-entity entity-alias="ATE" entity-name="mantle.ledger.transaction.AcctgTransEntry" />
        <member-entity entity-alias="GLAC" entity-name="mantle.ledger.account.GlAccount"
            join-from-alias="ATE" join-optional="true">
            <key-map field-name="glAccountId" />
        </member-entity>
        <alias name="transactionId" field="acctgTransId" entity-alias="ATE" />
        <alias name="entryId" field="acctgTransEntrySeqId" entity-alias="ATE" />
        <alias name="debitCreditFlag" entity-alias="ATE" />
        <alias name="productId" entity-alias="ATE" />
        <alias name="pseudoProductId" entity-alias="ATE" />
        <alias name="assetId" entity-alias="ATE" />
        <alias name="description" entity-alias="ATE" />
        <alias name="glAccountId" entity-alias="ATE" />
        <alias name="accountCode" entity-alias="GLAC" />
        <alias name="accountName" entity-alias="GLAC" />
        <alias name="amount" entity-alias="ATE" />
    </view-entity>

    <view-entity entity-name="AcctgTransAndEntryAndCompany" package="growerp.account">
        <member-entity entity-alias="ATX" entity-name="mantle.ledger.transaction.AcctgTrans" />
        <member-entity entity-alias="JRNL" entity-name="mantle.ledger.transaction.GlJournal"
            join-from-alias="ATX" join-optional="true">
            <key-map field-name="glJournalId" />
        </member-entity>
        <member-entity entity-alias="ATE" entity-name="mantle.ledger.transaction.AcctgTransEntry"
            join-from-alias="ATX" join-optional="true">
            <key-map field-name="acctgTransId" />
        </member-entity>
        <member-entity entity-alias="CORG" entity-name="mantle.party.Organization"
            join-from-alias="ATX" join-optional="true">
            <key-map field-name="otherPartyId" related="partyId" />
        </member-entity>
        <member-entity entity-alias="GLAC" entity-name="mantle.ledger.account.GlAccount"
            join-from-alias="ATE" join-optional="true">
            <key-map field-name="glAccountId" />
        </member-entity>
        <alias name="transactionId" field="acctgTransId" entity-alias="ATX" />
        <alias name="pseudoId" entity-alias="ATX" />
        <alias name="invoiceId" entity-alias="ATX" />
        <alias name="paymentId" entity-alias="ATX" />
        <alias name="shipmentId" entity-alias="ATX" />
        <alias name="transDescription" field="description" entity-alias="ATX" />
        <alias name="companyPartyId" field="organizationPartyId" entity-alias="ATX" />
        <alias name="typeId" field="acctgTransTypeEnumId" entity-alias="ATX" />
        <alias name="transactionDate" entity-alias="ATX" />
        <alias name="isPosted" entity-alias="ATX" />
        <alias name="reference" field="theirAcctgTransId" entity-alias="ATX" />
        <alias name="journalId" field="glJournalId" entity-alias="JRNL" />
        <alias name="journalName" field="glJournalName" entity-alias="JRNL" />
        <alias name="entryId" field="acctgTransEntrySeqId" entity-alias="ATE" />
        <alias name="debitCreditFlag" entity-alias="ATE" />
        <alias name="productId" entity-alias="ATE" />
        <alias name="pseudoProductId" entity-alias="ATE" />
        <alias name="assetId" entity-alias="ATE" />
        <alias name="description" entity-alias="ATE" />
        <alias name="glAccountId" entity-alias="ATE" />
        <alias name="accountCode" entity-alias="GLAC" />
        <alias name="accountName" entity-alias="GLAC" />
        <alias name="amount" entity-alias="ATE" />
        <alias name="otherCompanyPartyId" field="partyId" entity-alias="CORG" />
        <alias name="otherCompanyName" field="organizationName" entity-alias="CORG" />
    </view-entity>

    <view-entity entity-name="OwnerPersonDetailAndCompany" package="growerp.party">
        <description>get all people related to a certain companyId = PR = toPartyId</description>
        <!-- owner -->
        <member-entity entity-alias="PTYOWNER" entity-name="mantle.party.Party">
            <entity-condition>
                <econdition field-name="partyTypeEnumId" value="PtyOwner" />
                <econdition field-name="disabled" operator="not-equals" value="Y"
                    or-null="true" />
            </entity-condition>
        </member-entity>
        <!-- owner to person -->
        <member-entity entity-alias="PTYPERSON" entity-name="mantle.party.Party"
            join-from-alias="PTYOWNER">
            <key-map field-name="partyId" related="ownerPartyId" />
            <entity-condition>
                <econdition field-name="partyTypeEnumId" value="PtyPerson" />
                <econdition field-name="disabled" operator="not-equals" value="Y"
                    or-null="true" />
            </entity-condition>
        </member-entity>
        <member-entity entity-alias="PERSON" entity-name="mantle.party.Person"
            join-from-alias="PTYPERSON">
            <key-map field-name="partyId" />
        </member-entity>
        <!-- role -->
        <member-entity entity-alias="PERSONROLE" entity-name="mantle.party.PartyRole"
            join-from-alias="PTYPERSON" join-optional="true">
            <key-map field-name="partyId" />
        </member-entity>
        <!-- account -->
        <member-entity entity-alias="ACCT" entity-name="moqui.security.UserAccount"
            join-from-alias="PTYPERSON" join-optional="true">
            <key-map field-name="partyId" />
        </member-entity>
        <member-entity entity-alias="UGMEM" entity-name="moqui.security.UserGroupMember"
            join-from-alias="ACCT" join-optional="true">
            <key-map field-name="userId" />
            <entity-condition>
                <econdition field-name="userGroupId" operator="like" value="GROWERP%" />
                <date-filter from-field-name="ugMemFromDate" thru-field-name="ugMemThruDate" />
            </entity-condition>
        </member-entity>
        <member-entity entity-alias="UG" entity-name="moqui.security.UserGroup"
            join-from-alias="UGMEM" join-optional="true">
            <key-map field-name="userGroupId" />
        </member-entity>
        <!-- email address -->
        <member-entity entity-alias="PCMEMAIL" entity-name="mantle.party.contact.PartyContactMech"
            join-from-alias="PERSON" join-optional="true">
            <key-map field-name="partyId" />
            <entity-condition>
                <econdition field-name="emailPurposeId" value="EmailPrimary" />
                <date-filter from-field-name="emailFromDate" thru-field-name="emailThruDate" />
            </entity-condition>
        </member-entity>
        <member-entity entity-alias="CM" entity-name="mantle.party.contact.ContactMech"
            join-from-alias="PCMEMAIL" join-optional="true">
            <key-map field-name="contactMechId" />
        </member-entity>
        <!-- User telephone -->
        <member-entity entity-alias="COMPPCMTEL" entity-name="mantle.party.contact.PartyContactMech"
            join-from-alias="PERSON" join-optional="true">
            <key-map field-name="partyId" />
            <entity-condition>
                <econdition field-name="userTelPurposeId" value="PhonePrimary" />
                <date-filter from-field-name="userTelFromDate" thru-field-name="userTelThruDate" />
            </entity-condition>
        </member-entity>
        <member-entity entity-alias="COMPCMTEL" entity-name="mantle.party.contact.TelecomNumber"
            join-from-alias="COMPPCMTEL" join-optional="true">
            <key-map field-name="contactMechId" />
        </member-entity>
        <!-- person postal -->
        <member-entity entity-alias="PCMPOSTAL" entity-name="mantle.party.contact.PartyContactMech"
            join-from-alias="PERSON" join-optional="true">
            <key-map field-name="partyId" />
            <entity-condition>
                <econdition field-name="postalPurposeId" value="PostalPrimary" />
                <date-filter from-field-name="pcmFromDate" thru-field-name="pcmThruDate" />
            </entity-condition>
        </member-entity>
        <member-entity entity-alias="PA" entity-name="mantle.party.contact.PostalAddress"
            join-from-alias="PCMPOSTAL" join-optional="true">
            <key-map field-name="contactMechId" />
        </member-entity>
        <member-entity entity-alias="COUNTRY" entity-name="moqui.basic.Geo"
            join-from-alias="PA" join-optional="true">
            <key-map field-name="countryGeoId" related="geoId" />
            <entity-condition>
                <econdition field-name="geoTypeEnumId" value="GEOT_COUNTRY" />
            </entity-condition>
        </member-entity>
        <!-- person payment method -->
        <member-entity entity-alias="PAYMENT" entity-name="mantle.account.method.PaymentMethod"
            join-from-alias="PERSON" join-optional="true">
            <key-map field-name="partyId" related="ownerPartyId" />
            <entity-condition>
                <econdition field-name="paymentMethodTypeEnumId" value="PmtCreditCard" />
                <date-filter from-field-name="payFromDate" thru-field-name="payThruDate" />
            </entity-condition>
        </member-entity>
        <member-entity entity-alias="CC" entity-name="mantle.account.method.CreditCard"
            join-from-alias="PAYMENT" join-optional="true">
            <key-map field-name="paymentMethodId" />
        </member-entity>
        <member-entity entity-alias="CCTYPE" entity-name="moqui.basic.Enumeration"
            join-from-alias="CC" join-optional="true">
            <key-map field-name="creditCardTypeEnumId" related="enumId" />
        </member-entity>
        <!-- person to company -->
        <member-entity entity-alias="PERSONTOCOMPANY" entity-name="mantle.party.PartyRelationship"
            join-from-alias="PERSON" join-optional="true">
            <key-map field-name="partyId" related="fromPartyId" />
            <!--entity-condition>
                <econdition field-name="relationshipTypeEnumId" value="PrtEmployee" />
                <date-filter from-field-name="userFromDate" thru-field-name="userThruDate" />
            </entity-condition-->
        </member-entity>
        <member-entity entity-alias="ORGCOMPANYPARTY" entity-name="mantle.party.Party"
            join-from-alias="PERSONTOCOMPANY" join-optional="true">
            <key-map field-name="toPartyId" related="partyId" />
            <entity-condition>
                <econdition field-name="disabled" operator="not-equals" value="Y"
                    or-null="true" />
            </entity-condition>
        </member-entity>
        <member-entity entity-alias="ORGCOMPANY" entity-name="mantle.party.Organization"
            join-from-alias="ORGCOMPANYPARTY" join-optional="true">
            <key-map field-name="partyId" />
        </member-entity>
        <!-- company role-->
        <member-entity entity-alias="ORGCOMPANYROLE" entity-name="mantle.party.PartyRole"
            join-from-alias="ORGCOMPANY" join-optional="true">
            <key-map field-name="partyId" />
        </member-entity>
        <alias name="ownerPartyId" field="partyId" entity-alias="PTYOWNER" />
        <alias name="ownerTypeEnumId" field="partyTypeEnumId" entity-alias="PTYOWNER" />
        <alias name="ownerDisabled" field="disabled" entity-alias="PTYOWNER" />
        <alias name="userDisabled" field="disabled" entity-alias="PTYPERSON" />
        <alias name="userTypeEnumId" field="partyTypeEnumId" entity-alias="PTYPERSON" />
        <alias name="userPartyId" field="partyId" entity-alias="PERSON" />
        <alias name="userPseudoId" field="pseudoId" entity-alias="PTYPERSON" />
        <alias name="firstName" entity-alias="PERSON" />
        <alias name="lastName" entity-alias="PERSON" />
        <alias name="role" field="roleTypeId" entity-alias="PERSONROLE" />
        <alias name="customerStatusId" entity-alias="PTYPERSON" />
        <!-- userlogin -->
        <alias name="userId" entity-alias="ACCT" />
        <alias name="loginName" field="username" entity-alias="ACCT" />
        <alias name="userFullName" entity-alias="ACCT" />
        <alias name="emailAddress" entity-alias="ACCT" />
        <alias name="locale" entity-alias="ACCT" />
        <alias name="loginDisabled" field="disabled" entity-alias="ACCT" />
        <alias name="ugMemFromDate" field="fromDate" entity-alias="UGMEM" />
        <alias name="ugMemThruDate" field="thruDate" entity-alias="UGMEM" />
        <alias name="userGroupId" entity-alias="UGMEM" />
        <alias name="ugDescription" field="description" entity-alias="UG" />
        <!-- email -->
        <alias name="emailFromDate" field="fromDate" entity-alias="PCMEMAIL" />
        <alias name="emailThruDate" field="thruDate" entity-alias="PCMEMAIL" />
        <alias name="emailPurposeId" field="contactMechPurposeId" entity-alias="PCMEMAIL" />
        <alias name="emailAddressCm" field="infoString" entity-alias="CM" />
        <alias name="emailContactMechId" field="contactMechId" entity-alias="CM" />
        <!-- user telephone -->
        <alias name="userTelFromDate" field="fromDate" entity-alias="COMPPCMTEL" />
        <alias name="userTelThruDate" field="thruDate" entity-alias="COMPPCMTEL" />
        <alias name="userTelPurposeId" field="contactMechPurposeId" entity-alias="COMPPCMTEL" />
        <alias name="telCountryCode" field="countryCode" entity-alias="COMPCMTEL" />
        <alias name="telAreaCode" field="areaCode" entity-alias="COMPCMTEL" />
        <alias name="telContactNumber" field="contactNumber" entity-alias="COMPCMTEL" />
        <alias name="userTelContactMechId" field="contactMechId" entity-alias="COMPCMTEL" />
        <!-- person postal -->
        <alias name="postalPurposeId" field="contactMechPurposeId" entity-alias="PCMPOSTAL" />
        <alias name="pcmFromDate" field="fromDate" entity-alias="PCMPOSTAL" />
        <alias name="pcmThruDate" field="thruDate" entity-alias="PCMPOSTAL" />
        <alias name="postalContactMechId" field="contactMechId" entity-alias="PA" />
        <alias name="address1" entity-alias="PA" />
        <alias name="address2" entity-alias="PA" />
        <alias name="city" entity-alias="PA" />
        <alias name="stateProvince" entity-alias="PA" />
        <alias name="stateProvinceGeoId" entity-alias="PA" />
        <alias name="postalCode" entity-alias="PA" />
        <alias name="countryId" field="countryGeoId" entity-alias="PA" />
        <alias name="countryName" field="geoName" entity-alias="COUNTRY" />
        <alias name="geoTypeEnumId" entity-alias="COUNTRY" />
        <!-- person creditcard -->
        <alias name="payFromDate" field="fromDate" entity-alias="PAYMENT" />
        <alias name="payThruDate" field="thruDate" entity-alias="PAYMENT" />
        <alias name="paymentMethodId" entity-alias="CC" />
        <alias name="cardId" field="enumId" entity-alias="CCTYPE" />
        <alias name="cardType" field="description" entity-alias="CCTYPE" />
        <alias name="cardNumber" entity-alias="CC" />
        <alias name="expireDate" entity-alias="CC" />
        <!-- company -->
        <alias name="userFromDate" field="fromDate" entity-alias="PERSONTOCOMPANY" />
        <alias name="userThruDate" field="thruDate" entity-alias="PERSONTOCOMPANY" />
        <alias name="personToCompanyId" field="partyRelationshipId" entity-alias="PERSONTOCOMPANY" />
        <alias name="companyPartyId" field="partyId" entity-alias="ORGCOMPANYPARTY" />
        <alias name="companyPseudoId" field="pseudoId" entity-alias="ORGCOMPANYPARTY" />
        <alias name="companyDisabled" field="disabled" entity-alias="ORGCOMPANYPARTY" />
        <alias name="companyName" field="organizationName" entity-alias="ORGCOMPANY" />
        <alias name="companyRole" field="roleTypeId" entity-alias="ORGCOMPANYROLE" />
        <alias name="companyCustomerStatusId" field="customerStatusId"
            entity-alias="ORGCOMPANYPARTY" />
    </view-entity>

    <view-entity entity-name="OwnerCompanyDetailAndEmployee" package="growerp.party">
        <description>get all people related to a certain companyId = PR => toPartyId</description>
        <!-- owner to company -->
        <member-entity entity-alias="PTYOWNER" entity-name="mantle.party.Party">
            <entity-condition>
                <econdition field-name="partyTypeEnumId" value="PtyOwner" />
            </entity-condition>
        </member-entity>
        <member-entity entity-alias="ORGCOMPANYPARTY" entity-name="mantle.party.Party"
            join-from-alias="PTYOWNER">
            <key-map field-name="partyId" related="ownerPartyId" />
            <entity-condition>
                <econdition field-name="partyTypeEnumId" value="PtyOrganization" />
            </entity-condition>
        </member-entity>
        <member-entity entity-alias="ORGCOMPANY" entity-name="mantle.party.Organization"
            join-from-alias="ORGCOMPANYPARTY">
            <key-map field-name="partyId" />
        </member-entity>
        <member-entity entity-alias="ORGCOMPANYROLE" entity-name="mantle.party.PartyRole"
            join-from-alias="ORGCOMPANY" join-optional="true">
            <key-map field-name="partyId" />
        </member-entity>
        <member-entity entity-alias="PP" entity-name="mantle.ledger.config.PartyAcctgPreference"
            join-from-alias="ORGCOMPANY" join-optional="true">
            <key-map field-name="partyId" />
        </member-entity>
        <member-entity entity-alias="CURTYPE" entity-name="moqui.basic.Uom"
            join-from-alias="PP" join-optional="true">
            <key-map field-name="baseCurrencyUomId" related="abbreviation" />
            <entity-condition>
                <econdition field-name="uomTypeEnumId" value="UT_CURRENCY_MEASURE" />
            </entity-condition>
        </member-entity>
        <member-entity entity-alias="LOGO" entity-name="mantle.party.PartyContent"
            join-from-alias="ORGCOMPANY" join-optional="true">
            <key-map field-name="partyId" />
            <entity-condition>
                <econdition field-name="partyContentTypeEnumId" value="PcntLogoImage" />
            </entity-condition>
        </member-entity>
        <!-- company postal -->
        <member-entity entity-alias="PCMPOSTAL" entity-name="mantle.party.contact.PartyContactMech"
            join-from-alias="ORGCOMPANY" join-optional="true">
            <key-map field-name="partyId" />
            <entity-condition>
                <econdition field-name="postalPurposeId" value="PostalPrimary" />
                <date-filter from-field-name="pcmFromDate" thru-field-name="pcmThruDate" />
            </entity-condition>
        </member-entity>
        <member-entity entity-alias="PA" entity-name="mantle.party.contact.PostalAddress"
            join-from-alias="PCMPOSTAL" join-optional="true">
            <key-map field-name="contactMechId" />
        </member-entity>
        <member-entity entity-alias="COUNTRY" entity-name="moqui.basic.Geo"
            join-from-alias="PA" join-optional="true">
            <key-map field-name="countryGeoId" related="geoId" />
            <entity-condition>
                <econdition field-name="geoTypeEnumId" value="GEOT_COUNTRY" />
            </entity-condition>
        </member-entity>
        <!-- payment method -->
        <member-entity entity-alias="PAYMENT" entity-name="mantle.account.method.PaymentMethod"
            join-from-alias="ORGCOMPANY" join-optional="true">
            <key-map field-name="partyId" related="ownerPartyId" />
            <entity-condition>
                <econdition field-name="paymentMethodTypeEnumId" value="PmtCreditCard" />
                <date-filter from-field-name="payFromDate" thru-field-name="payThruDate" />
            </entity-condition>
        </member-entity>
        <member-entity entity-alias="CC" entity-name="mantle.account.method.CreditCard"
            join-from-alias="PAYMENT" join-optional="true">
            <key-map field-name="paymentMethodId" />
        </member-entity>
        <member-entity entity-alias="CCTYPE" entity-name="moqui.basic.Enumeration"
            join-from-alias="CC" join-optional="true">
            <key-map field-name="creditCardTypeEnumId" related="enumId" />
        </member-entity>
        <!-- Company Email address -->
        <member-entity entity-alias="COMPPCMEMAIL"
            entity-name="mantle.party.contact.PartyContactMech"
            join-from-alias="ORGCOMPANY" join-optional="true">
            <key-map field-name="partyId" />
            <entity-condition>
                <econdition field-name="companyEmailPurposeId" value="EmailPrimary" />
                <date-filter from-field-name="companyEmailFromDate"
                    thru-field-name="companyEmailThruDate" />
            </entity-condition>
        </member-entity>
        <member-entity entity-alias="COMPCMEMAIL" entity-name="mantle.party.contact.ContactMech"
            join-from-alias="COMPPCMEMAIL" join-optional="true">
            <key-map field-name="contactMechId" />
        </member-entity>
        <!-- Company telephone -->
        <member-entity entity-alias="COMPPCMTEL" entity-name="mantle.party.contact.PartyContactMech"
            join-from-alias="ORGCOMPANY" join-optional="true">
            <key-map field-name="partyId" />
            <entity-condition>
                <econdition field-name="companyTelPurposeId" value="PhonePrimary" />
                <date-filter from-field-name="companyTelFromDate"
                    thru-field-name="companyTelThruDate" />
            </entity-condition>
        </member-entity>
        <member-entity entity-alias="COMPCMTEL" entity-name="mantle.party.contact.TelecomNumber"
            join-from-alias="COMPPCMTEL" join-optional="true">
            <key-map field-name="contactMechId" />
        </member-entity>
        <!-- person to company -->
        <member-entity entity-alias="PERSONTOCOMPANY" entity-name="mantle.party.PartyRelationship"
            join-from-alias="ORGCOMPANY" join-optional="true">
            <key-map field-name="partyId" related="toPartyId" />
            <entity-condition>
                <econdition field-name="relationshipTypeEnumId" value="PrtEmployee" />
                <date-filter from-field-name="personFromDate" thru-field-name="personThruDate" />
            </entity-condition>
        </member-entity>
        <member-entity entity-alias="PTYPERSON" entity-name="mantle.party.Party"
            join-from-alias="PERSONTOCOMPANY" join-optional="true">
            <key-map field-name="fromPartyId" related="partyId" />
        </member-entity>
        <member-entity entity-alias="PERSON" entity-name="mantle.party.Person"
            join-from-alias="PTYPERSON" join-optional="true">
            <key-map field-name="partyId" />
        </member-entity>
        <!-- Person Email address -->
        <member-entity entity-alias="PCMEMAIL" entity-name="mantle.party.contact.PartyContactMech"
            join-from-alias="PTYPERSON" join-optional="true">
            <key-map field-name="partyId" />
            <entity-condition>
                <econdition field-name="personEmailPurposeId" value="EmailPrimary" />
                <date-filter from-field-name="personEmailFromDate"
                    thru-field-name="personEmailThruDate" />
            </entity-condition>
        </member-entity>
        <member-entity entity-alias="CM" entity-name="mantle.party.contact.ContactMech"
            join-from-alias="PCMEMAIL" join-optional="true">
            <key-map field-name="contactMechId" />
        </member-entity>
        <!-- ==== fields ====-->
        <!-- Owner -->
        <alias name="ownerPartyId" field="partyId" entity-alias="PTYOWNER" />
        <alias name="ownerDisabled" field="disabled" entity-alias="PTYOWNER" />
        <alias name="ownerCompanyPartyId" field="ownerPartyId" entity-alias="PTYOWNER" />
        <alias name="partyTypeEnumId" entity-alias="PTYOWNER" />
        <!-- Company -->
        <alias name="companyPartyId" field="partyId" entity-alias="ORGCOMPANYPARTY" />
        <alias name="companyPseudoId" field="pseudoId" entity-alias="ORGCOMPANYPARTY" />
        <alias name="companyDisabled" field="disabled" entity-alias="ORGCOMPANYPARTY" />
        <alias name="pseudoId" entity-alias="ORGCOMPANYPARTY" />
        <alias name="vatPerc" entity-alias="ORGCOMPANYPARTY" />
        <alias name="salesPerc" entity-alias="ORGCOMPANYPARTY" />
        <alias name="companyName" field="organizationName" entity-alias="ORGCOMPANY" />
        <alias name="companyRole" field="roleTypeId" entity-alias="ORGCOMPANYROLE" />
        <alias name="baseCurrencyUomId" entity-alias="PP" />
        <alias name="curDescription" field="description" entity-alias="CURTYPE" />
        <alias name="customerStatusId" entity-alias="ORGCOMPANYPARTY" />
        <alias name="logoLocation" field="contentLocation" entity-alias="LOGO" />
        <!-- company postal -->
        <alias name="postalPurposeId" field="contactMechPurposeId" entity-alias="PCMPOSTAL" />
        <alias name="pcmFromDate" field="fromDate" entity-alias="PCMPOSTAL" />
        <alias name="pcmThruDate" field="thruDate" entity-alias="PCMPOSTAL" />
        <alias name="postalContactMechId" field="contactMechId" entity-alias="PA" />
        <alias name="address1" entity-alias="PA" />
        <alias name="address2" entity-alias="PA" />
        <alias name="city" entity-alias="PA" />
        <alias name="stateProvince" entity-alias="PA" />
        <alias name="stateProvinceGeoId" entity-alias="PA" />
        <alias name="postalCode" entity-alias="PA" />
        <alias name="countryId" field="countryGeoId" entity-alias="PA" />
        <alias name="countryName" field="geoName" entity-alias="COUNTRY" />
        <alias name="geoTypeEnumId" entity-alias="COUNTRY" />
        <!-- company creditcard -->
        <alias name="payFromDate" field="fromDate" entity-alias="PAYMENT" />
        <alias name="payThruDate" field="thruDate" entity-alias="PAYMENT" />
        <alias name="paymentMethodId" entity-alias="CC" />
        <alias name="cardId" field="enumId" entity-alias="CCTYPE" />
        <alias name="cardType" field="description" entity-alias="CCTYPE" />
        <alias name="cardNumber" entity-alias="CC" />
        <alias name="expireDate" entity-alias="CC" />
        <!-- company email -->
        <alias name="companyEmailFromDate" field="fromDate" entity-alias="COMPPCMEMAIL" />
        <alias name="companyEmailThruDate" field="thruDate" entity-alias="COMPPCMEMAIL" />
        <alias name="companyEmailPurposeId" field="contactMechPurposeId" entity-alias="COMPPCMEMAIL" />
        <alias name="companyEmail" field="infoString" entity-alias="COMPCMEMAIL" />
        <alias name="companyEmailContactMechId" field="contactMechId" entity-alias="COMPCMEMAIL" />
        <!-- company telephone -->
        <alias name="companyTelFromDate" field="fromDate" entity-alias="COMPPCMTEL" />
        <alias name="companyTelThruDate" field="thruDate" entity-alias="COMPPCMTEL" />
        <alias name="companyTelPurposeId" field="contactMechPurposeId" entity-alias="COMPPCMTEL" />
        <alias name="telCountryCode" field="countryCode" entity-alias="COMPCMTEL" />
        <alias name="telAreaCode" field="areaCode" entity-alias="COMPCMTEL" />
        <alias name="telContactNumber" field="contactNumber" entity-alias="COMPCMTEL" />
        <alias name="companyTelContactMechId" field="contactMechId" entity-alias="COMPCMTEL" />
        <!-- person -->
        <alias name="personToCompanyId" field="partyRelationshipId" entity-alias="PERSONTOCOMPANY" />
        <alias name="personFromDate" field="fromDate" entity-alias="PERSONTOCOMPANY" />
        <alias name="personThruDate" field="thruDate" entity-alias="PERSONTOCOMPANY" />
        <alias name="personDisabled" field="disabled" entity-alias="PTYPERSON" />
        <alias name="personPseudoId" field="pseudoId" entity-alias="PTYPERSON" />
        <alias name="personPartyId" field="partyId" entity-alias="PERSON" />
        <alias name="firstName" entity-alias="PERSON" />
        <alias name="lastName" entity-alias="PERSON" />
        <alias name="personEmailFromDate" field="fromDate" entity-alias="PCMEMAIL" />
        <alias name="personEmailThruDate" field="thruDate" entity-alias="PCMEMAIL" />
        <alias name="personEmailPurposeId" field="contactMechPurposeId" entity-alias="PCMEMAIL" />
        <alias name="personEmail" field="infoString" entity-alias="CM" />
        <alias name="personEmailContactMechId" field="contactMechId" entity-alias="CM" />
    </view-entity>

    <view-entity entity-name="OwnerCompanyUser" package="growerp.party">
        <!-- owner -->
        <member-entity entity-alias="OWNER" entity-name="mantle.party.Party">
            <entity-condition>
                <econdition field-name="partyTypeEnumId" value="PtyOwner" />
                <econdition field-name="disabled" operator="not-equals" value="Y"
                    or-null="true" />
            </entity-condition>
        </member-entity>
        <!-- owner to party -->
        <member-entity entity-alias="PARTY" entity-name="mantle.party.Party"
            join-from-alias="OWNER">
            <key-map field-name="partyId" related="ownerPartyId" />
            <entity-condition>
                <econdition field-name="disabled" operator="not-equals" value="Y"
                    or-null="true" />
            </entity-condition>
        </member-entity>
        <member-entity entity-alias="ROLE" entity-name="mantle.party.PartyRole"
            join-from-alias="PARTY" join-optional="true">
            <key-map field-name="partyId" />
        </member-entity>
        <!-- company -->
        <member-entity entity-alias="COMPANY" entity-name="mantle.party.Organization"
            join-from-alias="PARTY" join-optional="true">
            <key-map field-name="partyId" />
        </member-entity>
        <member-entity entity-alias="PP" entity-name="mantle.ledger.config.PartyAcctgPreference"
            join-from-alias="COMPANY" join-optional="true">
            <key-map field-name="partyId" />
        </member-entity>
        <member-entity entity-alias="CURRENCY" entity-name="moqui.basic.Uom"
            join-from-alias="PP" join-optional="true">
            <key-map field-name="baseCurrencyUomId" related="abbreviation" />
            <entity-condition>
                <econdition field-name="uomTypeEnumId" value="UT_CURRENCY_MEASURE" />
            </entity-condition>
        </member-entity>
        <!-- person -->
        <member-entity entity-alias="PERSON" entity-name="mantle.party.Person"
            join-from-alias="PARTY" join-optional="true">
            <key-map field-name="partyId" />
        </member-entity>
        <!-- person to company, only want person with NO company -->
        <member-entity entity-alias="PERSONTOCOMPANY" entity-name="mantle.party.PartyRelationship"
            join-from-alias="PERSON" join-optional="true">
            <key-map field-name="partyId" related="fromPartyId" />
            <entity-condition>
                <econdition field-name="toPartyId" operator="is-null" />
                <date-filter from-field-name="userFromDate" thru-field-name="userThruDate" />
            </entity-condition>
        </member-entity>
        <member-entity entity-alias="ORGCOMPANY" entity-name="mantle.party.Organization"
            join-from-alias="ORGCOMPANYPARTY" join-optional="true">
            <key-map field-name="partyId" />
        </member-entity>
        <!-- logo-->
        <member-entity entity-alias="LOGO" entity-name="mantle.party.PartyContent"
            join-from-alias="PARTY" join-optional="true">
            <key-map field-name="partyId" />
            <entity-condition>
                <econdition field-name="partyContentTypeEnumId" value="PcntLogoImage" />
            </entity-condition>
        </member-entity>
        <!-- postal -->
        <member-entity entity-alias="PCMPOSTAL" entity-name="mantle.party.contact.PartyContactMech"
            join-from-alias="PARTY" join-optional="true">
            <key-map field-name="partyId" />
            <entity-condition>
                <econdition field-name="postalPurposeId" value="PostalPrimary" />
                <date-filter from-field-name="pcmFromDate" thru-field-name="pcmThruDate" />
            </entity-condition>
        </member-entity>
        <member-entity entity-alias="PA" entity-name="mantle.party.contact.PostalAddress"
            join-from-alias="PCMPOSTAL" join-optional="true">
            <key-map field-name="contactMechId" />
        </member-entity>
        <member-entity entity-alias="COUNTRY" entity-name="moqui.basic.Geo"
            join-from-alias="PA" join-optional="true">
            <key-map field-name="countryGeoId" related="geoId" />
            <entity-condition>
                <econdition field-name="geoTypeEnumId" value="GEOT_COUNTRY" />
            </entity-condition>
        </member-entity>
        <!-- payment method -->
        <member-entity entity-alias="PAYMENT" entity-name="mantle.account.method.PaymentMethod"
            join-from-alias="PARTY" join-optional="true">
            <key-map field-name="partyId" related="ownerPartyId" />
            <entity-condition>
                <econdition field-name="paymentMethodTypeEnumId" value="PmtCreditCard" />
                <date-filter from-field-name="payFromDate" thru-field-name="payThruDate" />
            </entity-condition>
        </member-entity>
        <member-entity entity-alias="CC" entity-name="mantle.account.method.CreditCard"
            join-from-alias="PAYMENT" join-optional="true">
            <key-map field-name="paymentMethodId" />
        </member-entity>
        <member-entity entity-alias="CCTYPE" entity-name="moqui.basic.Enumeration"
            join-from-alias="CC" join-optional="true">
            <key-map field-name="creditCardTypeEnumId" related="enumId" />
        </member-entity>
        <!-- Email address -->
        <member-entity entity-alias="EMAIL"
            entity-name="mantle.party.contact.PartyContactMech"
            join-from-alias="PARTY" join-optional="true">
            <key-map field-name="partyId" />
            <entity-condition>
                <econdition field-name="emailPurposeId" value="EmailPrimary" />
                <date-filter from-field-name="emailFromDate"
                    thru-field-name="emailThruDate" />
            </entity-condition>
        </member-entity>
        <member-entity entity-alias="PCMEMAIL" entity-name="mantle.party.contact.ContactMech"
            join-from-alias="EMAIL" join-optional="true">
            <key-map field-name="contactMechId" />
        </member-entity>
        <!-- telephone -->
        <member-entity entity-alias="TEL" entity-name="mantle.party.contact.PartyContactMech"
            join-from-alias="PARTY" join-optional="true">
            <key-map field-name="partyId" />
            <entity-condition>
                <econdition field-name="telPurposeId" value="PhonePrimary" />
                <date-filter from-field-name="telFromDate"
                    thru-field-name="telThruDate" />
            </entity-condition>
        </member-entity>
        <member-entity entity-alias="PCMTEL" entity-name="mantle.party.contact.TelecomNumber"
            join-from-alias="TEL" join-optional="true">
            <key-map field-name="contactMechId" />
        </member-entity>
        <!-- Owner -->
        <alias name="ownerPartyId" field="partyId" entity-alias="OWNER" />
        <alias name="ownerDisabled" field="disabled" entity-alias="OWNER" />
        <alias name="ownerCompanyPartyId" field="ownerPartyId" entity-alias="OWNER" />
        <alias name="ownerPartyType" field="partyTypeEnumId" entity-alias="OWNER" />
        <!-- company & user -->
        <alias name="partyId" field="partyId" entity-alias="PARTY" />
        <alias name="pseudoId" field="pseudoId" entity-alias="PARTY" />
        <alias name="partyType" field="partyTypeEnumId" entity-alias="PARTY" />
        <alias name="disabled" entity-alias="PARTY" />
        <alias name="role" field="roleTypeId" entity-alias="ROLE" />
        <alias name="baseCurrencyUomId" entity-alias="PP" />
        <alias name="curDescription" field="description" entity-alias="CURRENCY" />
        <alias name="customerStatusId" entity-alias="PARTY" />
        <alias name="logoLocation" field="contentLocation" entity-alias="LOGO" />
        <!-- postal -->
        <alias name="postalPurposeId" field="contactMechPurposeId" entity-alias="PCMPOSTAL" />
        <alias name="pcmFromDate" field="fromDate" entity-alias="PCMPOSTAL" />
        <alias name="pcmThruDate" field="thruDate" entity-alias="PCMPOSTAL" />
        <alias name="postalContactMechId" field="contactMechId" entity-alias="PA" />
        <alias name="address1" entity-alias="PA" />
        <alias name="address2" entity-alias="PA" />
        <alias name="city" entity-alias="PA" />
        <alias name="stateProvince" entity-alias="PA" />
        <alias name="stateProvinceGeoId" entity-alias="PA" />
        <alias name="postalCode" entity-alias="PA" />
        <alias name="countryId" field="countryGeoId" entity-alias="PA" />
        <alias name="countryName" field="geoName" entity-alias="COUNTRY" />
        <alias name="geoTypeEnumId" entity-alias="COUNTRY" />
        <!-- creditcard -->
        <alias name="payFromDate" field="fromDate" entity-alias="PAYMENT" />
        <alias name="payThruDate" field="thruDate" entity-alias="PAYMENT" />
        <alias name="paymentMethodId" entity-alias="CC" />
        <alias name="cardId" field="enumId" entity-alias="CCTYPE" />
        <alias name="cardType" field="description" entity-alias="CCTYPE" />
        <alias name="cardNumber" entity-alias="CC" />
        <alias name="expireDate" entity-alias="CC" />
        <!-- email -->
        <alias name="emailFromDate" field="fromDate" entity-alias="EMAIL" />
        <alias name="emailThruDate" field="thruDate" entity-alias="EMAIL" />
        <alias name="emailPurposeId" field="contactMechPurposeId" entity-alias="EMAIL" />
        <alias name="email" field="infoString" entity-alias="PCMEMAIL" />
        <alias name="emailContactMechId" field="contactMechId" entity-alias="PCMEMAIL" />
        <!-- telephone -->
        <alias name="telFromDate" field="fromDate" entity-alias="TEL" />
        <alias name="telThruDate" field="thruDate" entity-alias="TEL" />
        <alias name="telPurposeId" field="contactMechPurposeId" entity-alias="TEL" />
        <alias name="telCountryCode" field="countryCode" entity-alias="PCMTEL" />
        <alias name="telAreaCode" field="areaCode" entity-alias="PCMTEL" />
        <alias name="telContactNumber" field="contactNumber" entity-alias="PCMTEL" />
        <alias name="telContactMechId" field="contactMechId" entity-alias="PCMTEL" />
        <!-- Company -->
        <alias name="vatPerc" entity-alias="PARTY" />
        <alias name="salesPerc" entity-alias="PARTY" />
        <alias name="companyName" field="organizationName" entity-alias="COMPANY" />
        <!-- person -->
        <alias name="firstName" entity-alias="PERSON" />
        <alias name="lastName" entity-alias="PERSON" />
        <!-- check for company with dates-->
        <alias name="userFromDate" field="fromDate" entity-alias="PERSONTOCOMPANY" />
        <alias name="userThruDate" field="thruDate" entity-alias="PERSONTOCOMPANY" />
    </view-entity>

    <view-entity entity-name="OwnerCompany" package="growerp.party">
        <!-- owner -->
        <member-entity entity-alias="PTYOWNER" entity-name="mantle.party.Party">
            <entity-condition>
                <econdition field-name="partyTypeEnumId" value="PtyOwner" />
            </entity-condition>
        </member-entity>
        <!-- company -->
        <member-entity entity-alias="PARTY" entity-name="mantle.party.Party"
            join-from-alias="PTYOWNER" join-optional="true">
            <key-map field-name="partyId" related="ownerPartyId" />
        </member-entity>
        <member-entity entity-alias="COMPANY" entity-name="mantle.party.Organization"
            join-from-alias="PARTY">
            <key-map field-name="partyId" />
        </member-entity>
        <!-- company role -->
        <member-entity entity-alias="ROLE" entity-name="mantle.party.PartyRole"
            join-from-alias="COMPANY">
            <key-map field-name="partyId" />
        </member-entity>
        <!-- company email address -->
        <member-entity entity-alias="EMAIL"
            entity-name="mantle.party.contact.PartyContactMech"
            join-from-alias="COMPANY" join-optional="true">
            <key-map field-name="partyId" />
            <entity-condition>
                <econdition field-name="emailPurposeId" value="EmailPrimary" />
                <date-filter />
            </entity-condition>
        </member-entity>
        <member-entity entity-alias="CM" entity-name="mantle.party.contact.ContactMech"
            join-from-alias="EMAIL" join-optional="true">
            <key-map field-name="contactMechId" />
        </member-entity>
        <alias name="ownerPartyId" field="partyId" entity-alias="PTYOWNER" />
        <alias name="partyId" entity-alias="PARTY" />
        <alias name="pseudoId" entity-alias="PARTY" />
        <alias name="name" field="organizationName" entity-alias="COMPANY" />
        <alias name="role" field="roleTypeId" entity-alias="ROLE" />
        <alias name="email" field="infoString" entity-alias="CM" />
        <alias name="fromDate" entity-alias="EMAIL" />
        <alias name="thruDate" entity-alias="EMAIL" />
        <alias name="emailPurposeId" field="contactMechPurposeId" entity-alias="EMAIL" />
    </view-entity>

    <view-entity entity-name="OwnerUser" package="growerp.party">
        <!-- owner -->
        <member-entity entity-alias="PTYOWNER" entity-name="mantle.party.Party">
            <entity-condition>
                <econdition field-name="partyTypeEnumId" value="PtyOwner" />
            </entity-condition>
        </member-entity>
        <!-- person -->
        <member-entity entity-alias="PARTY" entity-name="mantle.party.Party"
            join-from-alias="PTYOWNER">
            <key-map field-name="partyId" related="ownerPartyId" />
        </member-entity>
        <member-entity entity-alias="PERSON" entity-name="mantle.party.Person"
            join-from-alias="PARTY">
            <key-map field-name="partyId" />
        </member-entity>
        <!-- person role -->
        <member-entity entity-alias="ROLE" entity-name="mantle.party.PartyRole"
            join-from-alias="PERSON">
            <key-map field-name="partyId" />
        </member-entity>
        <!-- person to company do not show person related to company-->
        <member-entity entity-alias="PERSONTOCOMPANY" entity-name="mantle.party.PartyRelationship"
            join-from-alias="PERSON" join-optional="true">
            <key-map field-name="partyId" related="fromPartyId" />
        </member-entity>
        <!-- email address -->
        <member-entity entity-alias="EMAIL"
            entity-name="mantle.party.contact.PartyContactMech"
            join-from-alias="PERSON" join-optional="true">
            <key-map field-name="partyId" />
            <entity-condition>
                <econdition field-name="emailPurposeId" value="EmailPrimary" />
                <date-filter />
            </entity-condition>
        </member-entity>
        <member-entity entity-alias="CM" entity-name="mantle.party.contact.ContactMech"
            join-from-alias="EMAIL" join-optional="true">
            <key-map field-name="contactMechId" />
        </member-entity>
        <alias name="ownerPartyId" field="partyId" entity-alias="PTYOWNER" />
        <alias name="partyId" field="partyId" entity-alias="PARTY" />
        <alias name="pseudoId" field="pseudoId" entity-alias="PARTY" />
        <alias name="role" field="roleTypeId" entity-alias="ROLE" />
        <alias name="firstName" entity-alias="PERSON" />
        <alias name="lastName" entity-alias="PERSON" />
        <alias name="email" field="infoString" entity-alias="CM" />
        <alias name="fromDate" entity-alias="EMAIL" />
        <alias name="thruDate" entity-alias="EMAIL" />
        <alias name="emailPurposeId" field="contactMechPurposeId" entity-alias="EMAIL" />
        <alias name="fromPartyId" entity-alias="PERSONTOCOMPANY" />
        <alias name="toPartyId" entity-alias="PERSONTOCOMPANY" />
        <!-- only list persons with no company -->
        <entity-condition>
            <econdition field-name="toPartyId" operator="is-null" />
        </entity-condition>
    </view-entity>


    <!-- deprecated!!!! -->
    <view-entity entity-name="CompanyPersonAndLogin" package="growerp.mobile">
        <description>get all people related to a certain companyId = PR => toPartyId</description>
        <member-entity entity-alias="PR" entity-name="mantle.party.PartyRelationship">
            <entity-condition>
                <!-- econdition field-name="fromRoleTypeId" value="Employee"/ selects the type of
                person: Employee, Customer etc -->
                <econdition field-name="toRoleTypeId" value="OrgInternal" />
                <date-filter />
            </entity-condition>
        </member-entity>
        <member-entity entity-alias="PTYPERSON" entity-name="mantle.party.Party"
            join-from-alias="PR">
            <key-map field-name="fromPartyId" related="partyId" />
            <entity-condition>
                <econdition field-name="personDisabled" operator="equals" value="N" or-null="true" />
            </entity-condition>
        </member-entity>
        <member-entity entity-alias="PTYORG" entity-name="mantle.party.Party" join-from-alias="PR">
            <key-map field-name="toPartyId" related="partyId" />
            <entity-condition>
                <econdition field-name="companyDisabled" operator="equals" value="N" or-null="true" />
            </entity-condition>
        </member-entity>
        <member-entity entity-alias="PERSON" entity-name="mantle.party.Person" join-from-alias="PR">
            <key-map field-name="fromPartyId" related="partyId" />
        </member-entity>
        <member-entity entity-alias="ACCT" entity-name="moqui.security.UserAccount"
            join-from-alias="PR" join-optional="true">
            <key-map field-name="fromPartyId" related="partyId" />
        </member-entity>
        <member-entity entity-alias="PCM" entity-name="mantle.party.contact.PartyContactMech"
            join-from-alias="PERSON" join-optional="true">
            <key-map field-name="partyId" />
            <entity-condition>
                <econdition field-name="contactMechPurposeId" operator="equals" value="EmailPrimary" />
            </entity-condition>
        </member-entity>
        <member-entity entity-alias="CM" entity-name="mantle.party.contact.ContactMech"
            join-from-alias="PCM" join-optional="true">
            <key-map field-name="contactMechId" />
            <entity-condition>
                <econdition field-name="contactMechTypeEnumId" operator="equals"
                    value="CmtEmailAddress" />
            </entity-condition>
        </member-entity>
        <alias entity-alias="PR" name="toPartyId" />
        <alias entity-alias="PR" name="toRoleTypeId" />
        <alias entity-alias="PR" name="fromPartyId" />
        <alias entity-alias="PR" name="fromRoleTypeId" />
        <alias entity-alias="PR" name="fromDate" /><!-- date registered in the system -->
        <alias entity-alias="PR" name="thruDate" />
        <alias entity-alias="PTYPERSON" name="personDisabled" field="disabled" />
        <alias entity-alias="PTYPERSON" name="externalId" />
        <alias entity-alias="PTYORG" name="companyDisabled" field="disabled" />
        <alias entity-alias="PERSON" name="firstName" />
        <alias entity-alias="PERSON" name="lastName" />
        <alias entity-alias="ACCT" name="userId" />
        <alias entity-alias="ACCT" name="username" />
        <alias entity-alias="ACCT" name="userFullName" />
        <alias entity-alias="ACCT" name="emailAddress" />
        <alias entity-alias="ACCT" name="locale" />
        <alias entity-alias="PCM" name="contactMechPurposeId" />
        <alias entity-alias="CM" name="contactMechTypeEnumId" />
        <alias entity-alias="CM" name="emailAddressAlt" field="infoString" />
    </view-entity>

    <view-entity entity-name="ProductAndCategoryAndPrices" package="growerp.mobile.product">
        <member-entity entity-alias="PROD" entity-name="mantle.product.Product" />
        <member-entity entity-alias="LISTPRICE" entity-name="mantle.product.ProductPrice"
            join-from-alias="PROD" join-optional="true">
            <key-map field-name="productId" />
            <entity-condition>
                <date-filter from-field-name="listPriceFromDate" thru-field-name="listPriceThruDate" />
                <econdition field-name="listPriceTypeEnumId" value="PptList" />
            </entity-condition>
        </member-entity>
        <member-entity entity-alias="PRICE" entity-name="mantle.product.ProductPrice"
            join-from-alias="PROD" join-optional="true">
            <key-map field-name="productId" />
            <entity-condition>
                <date-filter from-field-name="priceFromDate" thru-field-name="priceThruDate" />
                <econdition field-name="priceTypeEnumId" value="PptCurrent" />
            </entity-condition>
        </member-entity>
        <member-entity entity-alias="MEM"
            entity-name="mantle.product.category.ProductCategoryMember"
            join-from-alias="PROD" join-optional="true">
            <key-map field-name="productId" />
            <entity-condition>
                <date-filter />
            </entity-condition>
        </member-entity>
        <member-entity entity-alias="CATG" entity-name="mantle.product.category.ProductCategory"
            join-from-alias="MEM" join-optional="true">
            <key-map field-name="productCategoryId" />
        </member-entity>
        <alias name="productId" entity-alias="PROD" />
        <alias name="pseudoId" entity-alias="PROD" />
        <alias name="productTypeEnumId" entity-alias="PROD" />
        <alias name="assetTypeEnumId" entity-alias="PROD" />
        <alias name="assetClassEnumId" entity-alias="PROD" />
        <alias name="productName" entity-alias="PROD" />
        <alias name="description" entity-alias="PROD" />
        <alias name="ownerPartyId" entity-alias="PROD" />
        <alias name="requireInventory" entity-alias="PROD" />
        <alias name="productFromDate" field="salesIntroductionDate" entity-alias="PROD" />
        <alias name="productThruDate" field="salesDiscontinuationDate" entity-alias="PROD" />
        <alias name="listProductPriceId" field="productPriceId" entity-alias="LISTPRICE" />
        <alias name="listPrice" field="price" entity-alias="LISTPRICE" />
        <alias name="listPriceUomId" field="priceUomId" entity-alias="LISTPRICE" />
        <alias name="listPriceTypeEnumId" field="priceTypeEnumId" entity-alias="LISTPRICE" />
        <alias name="listPriceFromDate" field="fromDate" entity-alias="LISTPRICE" />
        <alias name="listPriceThruDate" field="thruDate" entity-alias="LISTPRICE" />
        <alias name="productPriceId" entity-alias="PRICE" />
        <alias name="price" entity-alias="PRICE" />
        <alias name="priceUomId" entity-alias="PRICE" />
        <alias name="priceTypeEnumId" entity-alias="PRICE" />
        <alias name="priceFromDate" field="fromDate" entity-alias="PRICE" />
        <alias name="priceThruDate" field="thruDate" entity-alias="PRICE" />
        <alias name="categoryId" field="productCategoryId" entity-alias="CATG" />
        <alias name="categoryName" entity-alias="CATG" />
        <alias name="fromDate" entity-alias="MEM" />
        <alias name="thruDate" entity-alias="MEM" />
    </view-entity>

    <view-entity entity-name="ProductAndPrices" package="growerp.mobile.product">
        <member-entity entity-alias="PROD" entity-name="mantle.product.Product" />
        <member-entity entity-alias="LISTPRICE" entity-name="mantle.product.ProductPrice"
            join-from-alias="PROD">
            <key-map field-name="productId" />
            <entity-condition>
                <date-filter from-field-name="listPriceFromDate" thru-field-name="listPriceThruDate" />
                <econdition field-name="listPriceTypeEnumId" value="PptList" />
            </entity-condition>
        </member-entity>
        <member-entity entity-alias="PRICE" entity-name="mantle.product.ProductPrice"
            join-from-alias="PROD">
            <key-map field-name="productId" />
            <entity-condition>
                <date-filter from-field-name="priceFromDate" thru-field-name="priceThruDate" />
                <econdition field-name="priceTypeEnumId" value="PptCurrent" />
            </entity-condition>
        </member-entity>
        <alias name="productId" entity-alias="PROD" />
        <alias name="ownerPartyId" entity-alias="PROD" />
        <alias name="productFromDate" field="salesIntroductionDate" entity-alias="PROD" />
        <alias name="productThruDate" field="salesDiscontinuationDate" entity-alias="PROD" />
        <alias name="listProductPriceId" field="productPriceId" entity-alias="LISTPRICE" />
        <alias name="listPrice" field="price" entity-alias="LISTPRICE" />
        <alias name="listPriceUomId" field="priceUomId" entity-alias="LISTPRICE" />
        <alias name="listPriceTypeEnumId" field="priceTypeEnumId" entity-alias="LISTPRICE" />
        <alias name="listPriceFromDate" field="fromDate" entity-alias="LISTPRICE" />
        <alias name="listPriceThruDate" field="thruDate" entity-alias="LISTPRICE" />
        <alias name="productPriceId" entity-alias="PRICE" />
        <alias name="price" entity-alias="PRICE" />
        <alias name="priceUomId" entity-alias="PRICE" />
        <alias name="priceTypeEnumId" entity-alias="PRICE" />
        <alias name="priceFromDate" field="fromDate" entity-alias="PRICE" />
        <alias name="priceThruDate" field="thruDate" entity-alias="PRICE" />
    </view-entity>

    <view-entity entity-name="CompanyPreferenceAndRole" package="growerp.party">
        <member-entity entity-alias="PARTY" entity-name="mantle.party.Party">
            <entity-condition>
                <econdition field-name="partyTypeEnumId" value="PtyOrganization" />
                <econdition field-name="disabled" operator="equals" value="N" or-null="true" />
            </entity-condition>
        </member-entity>
        <member-entity entity-alias="ORG" entity-name="mantle.party.Organization"
            join-from-alias="PARTY">
            <key-map field-name="partyId" />
        </member-entity>
        <member-entity entity-alias="PP" entity-name="mantle.ledger.config.PartyAcctgPreference"
            join-from-alias="PARTY" join-optional="true">
            <key-map field-name="partyId" />
        </member-entity>
        <member-entity entity-alias="PR" entity-name="mantle.party.PartyRole"
            join-from-alias="PARTY" join-optional="true">
            <key-map field-name="partyId" />
        </member-entity>
        <member-entity entity-alias="UOM" entity-name="moqui.basic.Uom"
            join-from-alias="PP" join-optional="true">
            <key-map field-name="baseCurrencyUomId" related="uomId" />
        </member-entity>
        <alias name="partyId" entity-alias="PARTY" />
        <alias name="pseudoId" entity-alias="PARTY" />
        <alias name="ownerPartyId" entity-alias="PARTY" />
        <alias name="disabled" entity-alias="PARTY" />
        <alias name="vatPerc" entity-alias="PARTY" />
        <alias name="salesPerc" entity-alias="PARTY" />
        <alias name="organizationName" entity-alias="ORG" />
        <alias name="baseCurrencyUomId" entity-alias="PP" />
        <alias name="uomDescription" field="description" entity-alias="UOM" />
        <alias name="roleTypeId" entity-alias="PR" />
        <alias name="customerStatusId" entity-alias="PARTY" />
    </view-entity>

    <view-entity entity-name="ProductCategoryParentsAndChild"
        package="growerp.mobile.party.category">
        <member-entity entity-alias="PARENT"
            entity-name="mantle.product.category.ProductCategory" />
        <member-entity entity-alias="ROLLUP"
            entity-name="mantle.product.category.ProductCategoryRollup" join-from-alias="PARENT">
            <key-map field-name="productCategoryId"
                related="parentProductCategoryId" />
        </member-entity>
        <member-entity entity-alias="CHILD" join-from-alias="ROLLUP"
            entity-name="mantle.product.category.ProductCategory">
            <key-map field-name="productCategoryId" />
        </member-entity>
        <alias name="parentProductCategoryId" entity-alias="ROLLUP" />
        <alias name="ownerPartyId" entity-alias="PARENT" />
        <alias name="fromDate" entity-alias="ROLLUP" />
        <alias name="thruDate" entity-alias="ROLLUP" />
        <alias name="sequenceNum" entity-alias="ROLLUP" />
        <alias name="productCategoryId" entity-alias="ROLLUP" />
        <alias name="pseudoId" entity-alias="CHILD" />
        <alias name="categoryName" entity-alias="CHILD" />
        <alias name="description" entity-alias="CHILD" />
    </view-entity>

    <view-entity entity-name="ProductCategoryMemberAndProduct"
        package="growerp.mobile.party.category">
        <member-entity entity-alias="CATGMEMBER"
            entity-name="mantle.product.category.ProductCategoryMember" />
        <member-entity entity-alias="PRODUCT" entity-name="mantle.product.Product"
            join-from-alias="CATGMEMBER">
            <key-map field-name="productId" />
        </member-entity>
        <alias name="productCategoryId" entity-alias="CATGMEMBER" />
        <alias name="productId" entity-alias="PRODUCT" />
        <alias name="pseudoId" entity-alias="PRODUCT" />
        <alias name="productName" entity-alias="PRODUCT" />
    </view-entity>

    <view-entity entity-name="OpportunityAndParties" package="growerp.crm">
        <member-entity entity-alias="OPPOR"
            entity-name="mantle.sales.opportunity.SalesOpportunity" />
        <member-entity entity-alias="ACCNTPERSON" entity-name="mantle.party.Person"
            join-from-alias="OPPOR" join-optional="true">
            <key-map field-name="accountPartyId" related="partyId" />
        </member-entity>
        <member-entity entity-alias="TOACCNTCOMPANY" entity-name="mantle.party.PartyRelationship"
            join-from-alias="ACCNTPERSON" join-optional="true">
            <key-map field-name="partyId" related="fromPartyId" />
            <entity-condition>
                <econdition field-name="relationshipTypeEnumId" value="PrtEmployee" />
                <date-filter />
            </entity-condition>
        </member-entity>
        <member-entity entity-alias="ACCNTCOMPANY" entity-name="mantle.party.Organization"
            join-from-alias="TOACCNTCOMPANY" join-optional="true">
            <key-map field-name="toPartyId" related="partyId" />
        </member-entity>
        <member-entity entity-alias="SOPPARTY"
            entity-name="mantle.sales.opportunity.SalesOpportunityParty"
            join-from-alias="OPPOR" join-optional="true">
            <key-map field-name="salesOpportunityId" />
        </member-entity>
        <member-entity entity-alias="LEADPERSON" entity-name="mantle.party.Person"
            join-from-alias="SOPPARTY" join-optional="true">
            <key-map field-name="partyId" />
        </member-entity>
        <member-entity entity-alias="TOLEADCOMPANY" entity-name="mantle.party.PartyRelationship"
            join-from-alias="LEADPERSON" join-optional="true">
            <key-map field-name="partyId" related="fromPartyId" />
            <entity-condition>
                <econdition field-name="relationshipTypeEnumId" value="PrtEmployee" />
                <date-filter />
            </entity-condition>
        </member-entity>
        <member-entity entity-alias="LEADCOMPANY" entity-name="mantle.party.Organization"
            join-from-alias="TOLEADCOMPANY" join-optional="true">
            <key-map field-name="toPartyId" related="partyId" />
        </member-entity>

        <alias name="opportunityId" field="salesOpportunityId" entity-alias="OPPOR" />
        <alias name="pseudoId" entity-alias="OPPOR" />
        <alias name="ownerPartyId" entity-alias="OPPOR" />
        <alias name="opportunityName" entity-alias="OPPOR" />
        <alias name="description" entity-alias="OPPOR" />
        <alias name="nextStep" entity-alias="OPPOR" />
        <alias name="lastUpdatedStamp" entity-alias="OPPOR" />
        <alias name="estAmount" field="estimatedAmount" entity-alias="OPPOR" />
        <alias name="estProbability" field="estimatedProbability" entity-alias="OPPOR" />
        <alias name="stageId" field="opportunityStageId" entity-alias="OPPOR" />
        <alias name="accntUserPartyId" field="accountPartyId" entity-alias="OPPOR" />
        <alias name="accntFirstName" field="firstName" entity-alias="ACCNTPERSON" />
        <alias name="accntLastName" field="lastName" entity-alias="ACCNTPERSON" />
        <alias name="accntCompanyPartyId" field="partyId" entity-alias="ACCNTCOMPANY" />
        <alias name="accntCompanyName" field="organizationName" entity-alias="ACCNTCOMPANY" />
        <alias name="fromDate" entity-alias="SOPPARTY" />
        <alias name="thruDate" entity-alias="SOPPARTY" />
        <alias name="leadUserPartyId" field="partyId" entity-alias="LEADPERSON" />
        <alias name="leadFirstName" field="firstName" entity-alias="LEADPERSON" />
        <alias name="leadLastName" field="lastName" entity-alias="LEADPERSON" />
        <alias name="leadCompanyPartyId" field="partyId" entity-alias="LEADCOMPANY" />
        <alias name="leadCompanyName" field="organizationName" entity-alias="LEADCOMPANY" />
        <entity-condition>
            <date-filter />
        </entity-condition>
    </view-entity>

    <view-entity entity-name="ProductAndAssetRental" package="growerp.product">
        <member-entity entity-alias="PROD" entity-name="mantle.product.Product" />
        <member-entity entity-alias="RENTAL" entity-name="growerp.product.AssetRental"
            join-from-alias="PROD">
            <key-map field-name="productId" />
        </member-entity>
        <alias-all entity-alias="RENTAL" />
        <alias name="productId" entity-alias="PROD" />
        <alias name="ownerPartyId" entity-alias="PROD" />
        <alias name="productName" entity-alias="PROD" />
        <alias name="productTypeEnumId" entity-alias="PROD" />
        <alias name="productClassEnumId" entity-alias="PROD" />
    </view-entity>

    <view-entity entity-name="ProductStoreAndCategory" package="growerp.category">
        <member-entity entity-alias="PS" entity-name="mantle.product.store.ProductStoreCategory" />
        <member-entity entity-alias="PC" entity-name="mantle.product.category.ProductCategory"
            join-from-alias="PS">
            <key-map field-name="productCategoryId" />
        </member-entity>
        <alias-all entity-alias="PS" />
        <alias-all entity-alias="PC" />
    </view-entity>

    <view-entity entity-name="PartyContactMechPostalAddressGeo" package="growerp.party.contact">
        <member-entity entity-alias="PCM" entity-name="mantle.party.contact.PartyContactMech" />
        <member-entity entity-alias="PA" entity-name="mantle.party.contact.PostalAddress"
            join-from-alias="PCM">
            <key-map field-name="contactMechId" />
        </member-entity>
        <member-entity entity-alias="COUNTRYGEO" entity-name="moqui.basic.Geo"
            join-from-alias="PA">
            <key-map field-name="countryGeoId" related="geoId" />
        </member-entity>
        <member-entity entity-alias="PROVINCEGEO" entity-name="moqui.basic.Geo"
            join-from-alias="PA" join-optional="true">
            <key-map field-name="stateProvinceGeoId" related="geoId" />
        </member-entity>
        <alias name="partyId" entity-alias="PCM" />
        <alias name="contactMechPurposeId" entity-alias="PCM" />
        <alias name="fromDate" entity-alias="PCM" />
        <alias name="thruDate" entity-alias="PCM" />
        <alias name="contactMechId" entity-alias="PA" />
        <alias name="address1" entity-alias="PA" />
        <alias name="address2" entity-alias="PA" />
        <alias name="postalCode" entity-alias="PA" />
        <alias name="city" entity-alias="PA" />
        <alias name="provinceName" field="geoName" entity-alias="PROVINCEGEO" />
        <alias name="province" field="stateProvince" entity-alias="PA" />
        <alias name="provinceId" field="stateProvinceGeoId" entity-alias="PA" />
        <alias name="city" entity-alias="PA" />
        <alias name="countryId" field="countryGeoId" entity-alias="PA" />
        <alias name="countryName" field="geoName" entity-alias="COUNTRYGEO" />
    </view-entity>

    <view-entity entity-name="ContactMechPostalAddressGeo" package="growerp.party.contact">
        <member-entity entity-alias="PA" entity-name="mantle.party.contact.PostalAddress" />
        <member-entity entity-alias="COUNTRYGEO" entity-name="moqui.basic.Geo"
            join-from-alias="PA">
            <key-map field-name="countryGeoId" related="geoId" />
        </member-entity>
        <member-entity entity-alias="PROVINCEGEO" entity-name="moqui.basic.Geo"
            join-from-alias="PA" join-optional="true">
            <key-map field-name="stateProvinceGeoId" related="geoId" />
        </member-entity>
        <alias name="contactMechId" entity-alias="PA" />
        <alias name="address1" entity-alias="PA" />
        <alias name="address2" entity-alias="PA" />
        <alias name="postalCode" entity-alias="PA" />
        <alias name="city" entity-alias="PA" />
        <alias name="provinceName" field="geoName" entity-alias="PROVINCEGEO" />
        <alias name="province" field="stateProvince" entity-alias="PA" />
        <alias name="provinceId" field="stateProvinceGeoId" entity-alias="PA" />
        <alias name="city" entity-alias="PA" />
        <alias name="countryId" field="countryGeoId" entity-alias="PA" />
        <alias name="countryName" field="geoName" entity-alias="COUNTRYGEO" />
    </view-entity>

    <view-entity entity-name="ChatRoomsAndMembers" package="growerp.general">
        <member-entity entity-alias="CR" entity-name="growerp.general.ChatRoom" />
        <member-entity entity-alias="CMEM" entity-name="growerp.general.ChatRoomMember"
            join-from-alias="CR">
            <key-map field-name="chatRoomId" />
        </member-entity>
        <member-entity entity-alias="ACCOUNT" entity-name="moqui.security.UserAccount"
            join-from-alias="CMEM">
            <key-map field-name="userId" />
        </member-entity>
        <member-entity entity-alias="PERSON" entity-name="mantle.party.Person"
            join-from-alias="ACCOUNT">
            <key-map field-name="partyId" />
        </member-entity>
        <alias-all entity-alias="CR">
            <exclude field="isActive" />
        </alias-all>
        <alias name="isActiveChatRoom" field="isActive" entity-alias="CR" />
        <alias name="isActive" entity-alias="CMEM" />
        <alias name="hasRead" entity-alias="CMEM" />
        <alias name="userId" entity-alias="ACCOUNT" />
        <alias name="partyId" entity-alias="ACCOUNT" />
        <alias name="firstName" entity-alias="PERSON" />
        <alias name="lastName" entity-alias="PERSON" />
    </view-entity>

    <view-entity entity-name="ChatRoomsAndFromToMembers" package="growerp.general">
        <member-entity entity-alias="CR" entity-name="growerp.general.ChatRoom" />
        <member-entity entity-alias="CMEM1" entity-name="growerp.general.ChatRoomMember"
            join-from-alias="CR">
            <key-map field-name="chatRoomId" />
        </member-entity>
        <member-entity entity-alias="ACCOUNT1" entity-name="moqui.security.UserAccount"
            join-from-alias="CMEM1">
            <key-map field-name="userId" />
        </member-entity>
        <member-entity entity-alias="CMEM2" entity-name="growerp.general.ChatRoomMember"
            join-from-alias="CR">
            <key-map field-name="chatRoomId" />
        </member-entity>
        <member-entity entity-alias="ACCOUNT2" entity-name="moqui.security.UserAccount"
            join-from-alias="CMEM2">
            <key-map field-name="userId" />
        </member-entity>
        <alias-all entity-alias="CR" />
        <alias name="isActive1" field="isActive" entity-alias="CMEM1" />
        <alias name="hasRead1" field="hasRead" entity-alias="CMEM1" />
        <alias name="userId1" field="userId" entity-alias="ACCOUNT1" />
        <alias name="partyId1" field="partyId" entity-alias="ACCOUNT1" />
        <alias name="isActive2" field="isActive" entity-alias="CMEM2" />
        <alias name="hasRead2" field="hasRead" entity-alias="CMEM2" />
        <alias name="userId2" field="userId" entity-alias="ACCOUNT2" />
        <alias name="partyId2" field="partyId" entity-alias="ACCOUNT2" />
    </view-entity>

    <view-entity entity-name="ChatRoomAndMessages" package="growerp.general">
        <member-entity entity-alias="CR" entity-name="growerp.general.ChatRoom" />
        <member-entity entity-alias="CMSGS" entity-name="growerp.general.ChatMessage"
            join-from-alias="CR">
            <key-map field-name="chatRoomId" />
        </member-entity>
        <alias-all entity-alias="CR" />
        <alias-all entity-alias="CMSGS" />
        <alias name="lastUpdatedStamp" entity-alias="CMSGS" />
    </view-entity>

    <!-- task views -->
    <view-entity entity-name="TaskSubTasksLinksAndParties" package="growerp.task">
        <member-entity entity-alias="WE" entity-name="mantle.work.effort.WorkEffort" />
        <member-entity entity-alias="WEP" entity-name="mantle.work.effort.WorkEffortParty"
            join-from-alias="WE" join-optional="true">
            <key-map field-name="workEffortId" />
            <entity-condition>
                <econdition field-name="roleTypeId" value="Owner" />
            </entity-condition>
        </member-entity>
        <member-entity entity-alias="VWEP" entity-name="mantle.work.effort.WorkEffortParty"
            join-from-alias="WE" join-optional="true">
            <key-map field-name="workEffortId" />
            <entity-condition>
                <econdition field-name="roleTypeId" value="Vendor" />
            </entity-condition>
        </member-entity>
        <member-entity entity-alias="CWEP" entity-name="mantle.work.effort.WorkEffortParty"
            join-from-alias="WE" join-optional="true">
            <key-map field-name="workEffortId" />
            <entity-condition>
                <econdition field-name="roleTypeId" value="Customer" />
            </entity-condition>
        </member-entity>
        <!--member-entity
        entity-alias="TE" entity-name="mantle.work.time.TimeEntry"
        join-from-alias="WE">
        <key-map field-name="workEffortId"/></member-entity-->
        <alias name="workEffortId" entity-alias="WE" />
        <alias name="parentWorkEffortId" entity-alias="WE" />
        <alias name="workEffortName" entity-alias="WE" />
        <alias name="description" entity-alias="WE" />
        <alias name="ownerPartyId" entity-alias="WE" />
        <alias name="statusId" entity-alias="WE" />
        <alias name="actualStartDate" entity-alias="WE" />
        <alias name="actualCompletionDate" entity-alias="WE" />
        <alias name="workEffortTypeEnumId" entity-alias="WE" />
        <alias name="routing" entity-alias="WE" />
        <alias name="flowElementId" entity-alias="WE" />
        <alias name="employeePartyId" field="partyId" entity-alias="WEP" />
        <alias name="vendorPartyId" field="partyId" entity-alias="VWEP" />
        <alias name="customerPartyId" field="partyId" entity-alias="CWEP" />
        <!--alias
        name="timeEntryId" entity-alias="TE"/>
    <alias name="partyId" entity-alias="TE"/>
    <alias name="hours" entity-alias="TE"/>
    <alias name="fromDate" entity-alias="TE"/>
    <alias name="invoiceId" entity-alias="TE"/-->
    </view-entity>

    <view-entity entity-name="WorkEffortAndParty" package="growerp.party">
        <member-entity entity-alias="WE" entity-name="mantle.work.effort.WorkEffort" />
        <member-entity
            entity-alias="PARTY" entity-name="mantle.work.effort.WorkEffortParty"
            join-from-alias="WE" join-optional="true">
            <key-map field-name="workEffortId" />
        </member-entity>
        <alias name="taskId" field="workEffortId" entity-alias="WE" />
        <alias name="ownerPartyId" entity-alias="WE" />
        <alias name="taskType" field="workEffortTypeEnumId" entity-alias="WE" />
        <alias name="taskName" field="workEffortName" entity-alias="WE" />
        <alias name="taskType" field="workEffortTypeEnumId" entity-alias="WE" />
        <alias name="userPartyId" field="partyId" entity-alias="PARTY" />
        <alias name="roleTypeId" entity-alias="PARTY" />
        <alias name="fromDate" entity-alias="PARTY" />
    </view-entity>

    <view-entity entity-name="ProductStoreAndWebsiteContent" package="growerp.website">
        <member-entity entity-alias="PS" entity-name="mantle.product.store.ProductStore" />
        <member-entity entity-alias="WS" entity-name="moqui.resource.wiki.WikiSpace"
            join-from-alias="PS">
            <key-map field-name="wikiSpaceId" />
        </member-entity>
        <member-entity entity-alias="WP" entity-name="moqui.resource.wiki.WikiPage"
            join-from-alias="PS">
            <key-map field-name="wikiSpaceId" />
        </member-entity>
        <alias name="productStoreId" entity-alias="PS" />
        <alias name="organizationPartyId" entity-alias="PS" />
        <alias name="storeName" entity-alias="PS" />
        <alias name="classificationId" field="storeDomain" entity-alias="PS" />
        <alias name="wikiSpaceId" entity-alias="WS" />
        <alias name="rootPageLocation" entity-alias="WS" />
        <alias name="wikiPageId" entity-alias="WP" />
        <alias name="sequenceNum" entity-alias="WP" />
        <alias name="pagePath" entity-alias="WP" />
        <alias name="parentWikiPageId" entity-alias="WP" />
    </view-entity>

    <view-entity entity-name="ProductStoreAndWebsiteCategories" package="growerp.website">
        <member-entity entity-alias="PS" entity-name="mantle.product.store.ProductStore" />
        <member-entity entity-alias="CMEMBER"
            entity-name="mantle.product.store.ProductStoreCategory"
            join-from-alias="PS">
            <key-map field-name="productStoreId" />
        </member-entity>
        <member-entity entity-alias="CATG" entity-name="mantle.product.category.ProductCategory"
            join-from-alias="CMEMBER">
            <key-map field-name="productCategoryId" />
        </member-entity>
        <member-entity entity-alias="PMEMBER"
            entity-name="mantle.product.category.ProductCategoryMember"
            join-from-alias="CATG" join-optional="true">
            <key-map field-name="productCategoryId" />
        </member-entity>
        <member-entity entity-alias="PROD" entity-name="mantle.product.Product"
            join-from-alias="PMEMBER" join-optional="true">
            <key-map field-name="productId" />
        </member-entity>
        <alias name="productStoreId" entity-alias="PS" />
        <alias name="organizationPartyId" entity-alias="PS" />
        <alias name="storeName" entity-alias="PS" />
        <alias name="classificationId" field="storeDomain" entity-alias="PS" />
        <alias name="storeCategoryTypeEnumId" entity-alias="CMEMBER" />
        <alias name="productCategoryId" entity-alias="CATG" />
        <alias name="categoryName" entity-alias="CATG" />
        <alias name="productId" entity-alias="PROD" />
        <alias name="productName" entity-alias="PROD" />
    </view-entity>

    <view-entity entity-name="ProductStoreAndWebsiteCategories" package="growerp.resource">
        <member-entity entity-alias="RES" entity-name="moqui.resource.DbResource" />
        <member-entity entity-alias="RESFILE" entity-name="moqui.resource.DbResourceFile"
            join-from-alias="RES" join-optional="true">
            <key-map field-name="resourceId" />
        </member-entity>
        <member-entity entity-alias="RESHIST" entity-name="moqui.resource.DbResourceFileHistory"
            join-from-alias="RESFILE" join-optional="true">
            <key-map field-name="resourceId" />
        </member-entity>
        <member-entity entity-alias="CHILD" entity-name="moqui.resource.DbResource"
            join-from-alias="RES">
            <key-map field-name="resourceId" related="parentResourceId" />
        </member-entity>
        <member-entity entity-alias="CHILDFILE" entity-name="moqui.resource.DbResourceFile"
            join-from-alias="CHILD" join-optional="true">
            <key-map field-name="resourceId" />
        </member-entity>
        <member-entity entity-alias="CHILDHIST" entity-name="moqui.resource.DbResourceFileHistory"
            join-from-alias="CHILDFILE" join-optional="true">
            <key-map field-name="resourceId" />
        </member-entity>
        <alias name="parentResourceId" field="resourceId" entity-alias="RES" />
        <alias name="parentIsFile" field="isFile" entity-alias="RES" />
        <alias name="parentFileName" field="filename" entity-alias="RES" />
        <alias name="parentMimeType" field="mimeType" entity-alias="RESFILE" />
        <alias name="parentVersionName" field="versionName" entity-alias="RESHIST" />
        <alias name="childResourceId" field="resourceId" entity-alias="CHILD" />
        <alias name="childIsFile" field="isFile" entity-alias="CHILD" />
        <alias name="childFileName" field="filename" entity-alias="CHILD" />
        <alias name="childMimeType" field="mimeType" entity-alias="CHILDFILE" />
        <alias name="childVersionName" field="versionName" entity-alias="CHILDHIST" />
    </view-entity>

    <view-entity entity-name="GlAccountAndOrganization" package="growerp.ledger.account">
        <member-entity entity-alias="GLACT" entity-name="mantle.ledger.account.GlAccount" />
        <member-entity entity-alias="GLCLASS" entity-name="moqui.basic.Enumeration"
            join-from-alias="GLACT">
            <key-map field-name="glAccountClassEnumId" related="enumId" />
            <entity-condition>
                <econdition field-name="enumTypeId" value="GlAccountClass" entity-alias="GLCLASS" />
            </entity-condition>
        </member-entity>
        <member-entity entity-alias="GLTYPE" entity-name="moqui.basic.Enumeration"
            join-from-alias="GLACT" join-optional="true">
            <key-map field-name="glAccountTypeEnumId" related="enumId" />
            <entity-condition>
                <econdition field-name="enumTypeId" value="GlAccountType" entity-alias="GLTYPE" />
            </entity-condition>
        </member-entity>
        <member-entity entity-alias="GLAO" entity-name="mantle.ledger.account.GlAccountOrganization"
            join-from-alias="GLACT">
            <key-map field-name="glAccountId" />
        </member-entity>
        <member-entity entity-alias="ORG" entity-name="mantle.party.Organization"
            join-from-alias="GLAO">
            <key-map field-name="organizationPartyId" related="partyId" />
        </member-entity>
        <alias-all entity-alias="GLACT" />
        <alias-all entity-alias="GLAO">
            <exclude field="glAccountId" />
        </alias-all>
        <alias-all entity-alias="ORG" />
        <alias name="classDescription" field="description" entity-alias="GLCLASS" />
        <alias name="typeDescription" field="description" entity-alias="GLTYPE" />
    </view-entity>

    <view-entity entity-name="GlAccountClassAndLevels" package="growerp.ledger.account">
        <member-entity entity-alias="TOP1" entity-name="moqui.basic.Enumeration" />
        <member-entity
            entity-alias="PARENT1" entity-name="moqui.basic.Enumeration"
            join-from-alias="TOP1" join-optional="true">
            <key-map field-name="enumId" related="parentEnumId" />
        </member-entity>
        <member-entity
            entity-alias="NONE1" entity-name="moqui.basic.Enumeration"
            join-from-alias="PARENT1" join-optional="true">
            <key-map field-name="enumId" related="parentEnumId" />
        </member-entity>
        <member-entity
            entity-alias="DETAIL1" entity-name="moqui.basic.Enumeration"
            join-from-alias="NONE1" join-optional="true">
            <key-map field-name="enumId" related="parentEnumId" />
        </member-entity>
        <alias name="topEnumTypeId" field="enumTypeId" entity-alias="TOP1" />
        <alias
            name="topParentClassId" field="parentEnumId" entity-alias="TOP1" />

        <alias name="topClassId" field="enumId" entity-alias="TOP1" />
        <alias name="topDescription" field="description" entity-alias="TOP1" />
        <alias name="parentClassId" field="enumId" entity-alias="PARENT1" />
        <alias
            name="parentDescription" field="description" entity-alias="PARENT1" />
        <alias name="classId" field="enumId" entity-alias="NONE1" />
        <alias name="description" field="description" entity-alias="NONE1" />
        <alias name="contra" field="optionIndicator" entity-alias="NONE1" />
        <alias name="detailDescription" field="description" entity-alias="DETAIL1" />
        <alias name="detailClassId" field="enumId" entity-alias="DETAIL1" />
        <alias name="detailContra" field="optionIndicator" entity-alias="DETAIL1" />
        <entity-condition>
            <econdition field-name="enumTypeId" value="GlAccountClass" entity-alias="TOP1" />
            <econdition field-name="parentEnumId" value="null" entity-alias="TOP1" />
        </entity-condition>
    </view-entity>

    <view-entity entity-name="TimePeriodChildAndType" package="growerp.party.time">
        <member-entity entity-alias="TMPD" entity-name="mantle.party.time.TimePeriod" />
        <member-entity entity-alias="TMPDCHILD" entity-name="mantle.party.time.TimePeriod"
            join-from-alias="TMPD" join-optional="true">
            <key-map field-name="timePeriodId" related="previousPeriodId" />
            <entity-condition>
                <econdition field-name="timePeriodTypeId" value="FiscalYear" />
            </entity-condition>
        </member-entity>
        <member-entity entity-alias="TPT" entity-name="mantle.party.time.TimePeriodType"
            join-from-alias="TMPD">
            <key-map field-name="timePeriodTypeId" />
        </member-entity>
        <alias-all entity-alias="TMPD" />
        <alias-all entity-alias="TPT" />
        <alias name="nextPeriodId" field="timePeriodId" entity-alias="TMPDCHILD" />
        <alias name="nextPeriodName" field="periodName" entity-alias="TMPDCHILD" />
    </view-entity>

    <view-entity entity-name="OwnerAndCompany" package="growerp.party">
        <description>get all comanies related to a certain owner</description>
        <!-- owner to company -->
        <member-entity entity-alias="PTYOWNER" entity-name="mantle.party.Party">
            <entity-condition>
                <econdition field-name="partyTypeEnumId" value="PtyOwner" />
            </entity-condition>
        </member-entity>
        <member-entity entity-alias="COMPANYTOOWNER" entity-name="mantle.party.PartyRelationship"
            join-from-alias="PTYOWNER">
            <key-map field-name="partyId" related="toPartyId" />
            <entity-condition>
                <econdition field-name="relationshipTypeEnumId" value="PrtOrgRollup" />
                <date-filter from-field-name="companyFromDate" thru-field-name="companyThruDate" />
            </entity-condition>
        </member-entity>
        <member-entity entity-alias="ORGCOMPANYPARTY" entity-name="mantle.party.Party"
            join-from-alias="COMPANYTOOWNER">
            <key-map field-name="fromPartyId" related="partyId" />
        </member-entity>
        <member-entity entity-alias="ORGCOMPANY" entity-name="mantle.party.Organization"
            join-from-alias="ORGCOMPANYPARTY">
            <key-map field-name="partyId" />
        </member-entity>
        <member-entity entity-alias="ORGCOMPANYROLE" entity-name="mantle.party.PartyRole"
            join-from-alias="ORGCOMPANY" join-optional="true">
            <key-map field-name="partyId" />
        </member-entity>
        <member-entity entity-alias="PP" entity-name="mantle.ledger.config.PartyAcctgPreference"
            join-from-alias="ORGCOMPANY" join-optional="true">
            <key-map field-name="partyId" />
        </member-entity>
        <member-entity entity-alias="CURTYPE" entity-name="moqui.basic.Uom"
            join-from-alias="PP" join-optional="true">
            <key-map field-name="baseCurrencyUomId" related="abbreviation" />
            <entity-condition>
                <econdition field-name="uomTypeEnumId" value="UT_CURRENCY_MEASURE" />
            </entity-condition>
        </member-entity>
        <!-- ==== fields ====-->
        <!-- Owner -->
        <alias name="ownerPartyId" field="partyId" entity-alias="PTYOWNER" />
        <alias name="ownerDisabled" field="disabled" entity-alias="PTYOWNER" />
        <alias name="ownerCompanyPartyId" field="ownerPartyId" entity-alias="PTYOWNER" />
        <alias name="partyTypeEnumId" entity-alias="PTYOWNER" />
        <!-- Company to owner -->
        <alias name="companyFromDate" field="fromDate" entity-alias="COMPANYTOOWNER" />
        <alias name="companyThruDate" field="thruDate" entity-alias="COMPANYTOOWNER" />
        <!-- Company -->
        <alias name="companyPartyId" field="partyId" entity-alias="ORGCOMPANYPARTY" />
        <alias name="companyPseudoId" field="pseudoId" entity-alias="ORGCOMPANYPARTY" />
        <alias name="companyDisabled" field="disabled" entity-alias="ORGCOMPANYPARTY" />
        <alias name="pseudoId" entity-alias="ORGCOMPANYPARTY" />
        <alias name="vatPerc" entity-alias="ORGCOMPANYPARTY" />
        <alias name="salesPerc" entity-alias="ORGCOMPANYPARTY" />
        <alias name="companyName" field="organizationName" entity-alias="ORGCOMPANY" />
        <alias name="companyRole" field="roleTypeId" entity-alias="ORGCOMPANYROLE" />
        <alias name="baseCurrencyUomId" entity-alias="PP" />
        <alias name="curDescription" field="description" entity-alias="CURTYPE" />
        <alias name="customerStatusId" entity-alias="ORGCOMPANYPARTY" />
    </view-entity>

    <view-entity entity-name="AssetProductAndLocation" package="growerp.product.asset">
        <member-entity entity-alias="AST" entity-name="mantle.product.asset.Asset" />
        <member-entity entity-alias="PROD" entity-name="mantle.product.Product"
            join-from-alias="AST" join-optional="true">
            <key-map field-name="productId" />
        </member-entity>
        <member-entity entity-alias="LOC" entity-name="mantle.facility.FacilityLocation"
            join-from-alias="AST" join-optional="true">
            <key-map field-name="locationSeqId" />
            <key-map field-name="facilityId" />
        </member-entity>
        <alias-all entity-alias="AST" />
        <alias entity-alias="AST" name="pseudoId" field="assetPseudoId" />
        <alias entity-alias="PROD" name="productPseudoId" field="productId" />
        <alias entity-alias="PROD" name="productName" />
        <alias entity-alias="PROD" name="productTypeEnumId" />
        <alias entity-alias="PROD" name="productClassEnumId" />
        <alias entity-alias="LOC" name="locationId" field="locationSeqId" />
        <alias entity-alias="LOC" name="locationPseudoId" field="positionId" />
        <alias entity-alias="LOC" name="locationName" field="description" />
    </view-entity>

</entities><|MERGE_RESOLUTION|>--- conflicted
+++ resolved
@@ -422,21 +422,12 @@
         <member-entity entity-alias="CROLE" entity-name="mantle.party.PartyRole"
             join-from-alias="CPARTY" join-optional="true">
             <key-map field-name="partyId" />
-<<<<<<< HEAD
         </member-entity>
         <!-- company -->
         <member-entity entity-alias="CORG" entity-name="mantle.party.Organization"
             join-from-alias="CPARTY" join-optional="true">
             <key-map field-name="partyId" />
         </member-entity>
-=======
-        </member-entity>
-        <!-- company -->
-        <member-entity entity-alias="CORG" entity-name="mantle.party.Organization"
-            join-from-alias="CPARTY" join-optional="true">
-            <key-map field-name="partyId" />
-        </member-entity>
->>>>>>> b07df7c6
         <!-- person-->
         <member-entity entity-alias="CPERSON" entity-name="mantle.party.Person"
             join-from-alias="CPARTY" join-optional="true">
@@ -1488,10 +1479,6 @@
                     or-null="true" />
             </entity-condition>
         </member-entity>
-        <member-entity entity-alias="ROLE" entity-name="mantle.party.PartyRole"
-            join-from-alias="PARTY" join-optional="true">
-            <key-map field-name="partyId" />
-        </member-entity>
         <!-- company -->
         <member-entity entity-alias="COMPANY" entity-name="mantle.party.Organization"
             join-from-alias="PARTY" join-optional="true">
@@ -1511,6 +1498,10 @@
         <!-- person -->
         <member-entity entity-alias="PERSON" entity-name="mantle.party.Person"
             join-from-alias="PARTY" join-optional="true">
+            <key-map field-name="partyId" />
+        </member-entity>
+        <member-entity entity-alias="ACCT" entity-name="moqui.security.UserAccount"
+            join-from-alias="PERSON" join-optional="true">
             <key-map field-name="partyId" />
         </member-entity>
         <!-- person to company, only want person with NO company -->
@@ -1524,6 +1515,12 @@
         </member-entity>
         <member-entity entity-alias="ORGCOMPANY" entity-name="mantle.party.Organization"
             join-from-alias="ORGCOMPANYPARTY" join-optional="true">
+            <key-map field-name="partyId" />
+        </member-entity>
+        <!-- company/person data-->
+        <!-- role -->
+        <member-entity entity-alias="ROLE" entity-name="mantle.party.PartyRole"
+            join-from-alias="PARTY" join-optional="true">
             <key-map field-name="partyId" />
         </member-entity>
         <!-- logo-->
@@ -1611,11 +1608,9 @@
         <alias name="partyType" field="partyTypeEnumId" entity-alias="PARTY" />
         <alias name="disabled" entity-alias="PARTY" />
         <alias name="role" field="roleTypeId" entity-alias="ROLE" />
-        <alias name="baseCurrencyUomId" entity-alias="PP" />
-        <alias name="curDescription" field="description" entity-alias="CURRENCY" />
         <alias name="customerStatusId" entity-alias="PARTY" />
         <alias name="logoLocation" field="contentLocation" entity-alias="LOGO" />
-        <!-- postal -->
+        <!-- company/user postal -->
         <alias name="postalPurposeId" field="contactMechPurposeId" entity-alias="PCMPOSTAL" />
         <alias name="pcmFromDate" field="fromDate" entity-alias="PCMPOSTAL" />
         <alias name="pcmThruDate" field="thruDate" entity-alias="PCMPOSTAL" />
@@ -1629,7 +1624,7 @@
         <alias name="countryId" field="countryGeoId" entity-alias="PA" />
         <alias name="countryName" field="geoName" entity-alias="COUNTRY" />
         <alias name="geoTypeEnumId" entity-alias="COUNTRY" />
-        <!-- creditcard -->
+        <!-- company/user creditcard -->
         <alias name="payFromDate" field="fromDate" entity-alias="PAYMENT" />
         <alias name="payThruDate" field="thruDate" entity-alias="PAYMENT" />
         <alias name="paymentMethodId" entity-alias="CC" />
@@ -1637,13 +1632,13 @@
         <alias name="cardType" field="description" entity-alias="CCTYPE" />
         <alias name="cardNumber" entity-alias="CC" />
         <alias name="expireDate" entity-alias="CC" />
-        <!-- email -->
+        <!-- company/user email -->
         <alias name="emailFromDate" field="fromDate" entity-alias="EMAIL" />
         <alias name="emailThruDate" field="thruDate" entity-alias="EMAIL" />
         <alias name="emailPurposeId" field="contactMechPurposeId" entity-alias="EMAIL" />
         <alias name="email" field="infoString" entity-alias="PCMEMAIL" />
         <alias name="emailContactMechId" field="contactMechId" entity-alias="PCMEMAIL" />
-        <!-- telephone -->
+        <!-- company/user telephone -->
         <alias name="telFromDate" field="fromDate" entity-alias="TEL" />
         <alias name="telThruDate" field="thruDate" entity-alias="TEL" />
         <alias name="telPurposeId" field="contactMechPurposeId" entity-alias="TEL" />
@@ -1655,10 +1650,17 @@
         <alias name="vatPerc" entity-alias="PARTY" />
         <alias name="salesPerc" entity-alias="PARTY" />
         <alias name="companyName" field="organizationName" entity-alias="COMPANY" />
-        <!-- person -->
+        <alias name="baseCurrencyUomId" entity-alias="PP" />
+        <alias name="curDescription" field="description" entity-alias="CURRENCY" />
+        <!-- user -->
         <alias name="firstName" entity-alias="PERSON" />
         <alias name="lastName" entity-alias="PERSON" />
-        <!-- check for company with dates-->
+        <alias name="userId" entity-alias="ACCT" />
+        <alias name="username" entity-alias="ACCT" />
+        <alias name="userFullName" entity-alias="ACCT" />
+        <alias name="emailAddress" entity-alias="ACCT" />
+        <alias name="locale" entity-alias="ACCT" />
+        <!-- check for user related company with dates-->
         <alias name="userFromDate" field="fromDate" entity-alias="PERSONTOCOMPANY" />
         <alias name="userThruDate" field="thruDate" entity-alias="PERSONTOCOMPANY" />
     </view-entity>
